--- conflicted
+++ resolved
@@ -134,12 +134,8 @@
 srcFiles = cFiles + cppFiles
 incFiles = Split( "ccobject.h  convert.h  gmp_globals.h" ) + \
            Split( "interrupt.h  memory.h  mpn_pylong.h  mpz_longlong.h" ) + \
-<<<<<<< HEAD
-           Split( "mpz_pylong.h  ntl_wrap.h  pb_wrap.h  stdsage.h  ZZ_pylong.h" ) + \
+           Split( "mpz_pylong.h  ntl_wrap.h  stdsage.h  ZZ_pylong.h" )
            Split( "gmp_or_mpir.h gmpxx_or_mpirxx.h" )
-=======
-           Split( "mpz_pylong.h  ntl_wrap.h  stdsage.h  ZZ_pylong.h" )
->>>>>>> 2001f33f
 
 lib = env.SharedLibrary( "csage", [ "src/" + x for x in srcFiles ],
                          LIBS=['ntl', 'pari', 'gmp', 'python$PYV'],
