--- conflicted
+++ resolved
@@ -1,7 +1,6 @@
-<<<<<<< HEAD
-env.sh.in
-=======
 # -*- shell-script -*-
+
+echo reading obsolete env...
 
 ###########################################################################
 #
@@ -664,5 +663,4 @@
 # If we move the Sage tree then ncurses cannot find terminfo, hence, we
 # tell it where to find it. See Trac Ticket #15091
 
-export TERMINFO="$SAGE_LOCAL/share/terminfo"
->>>>>>> 4b0db2cb
+export TERMINFO="$SAGE_LOCAL/share/terminfo"