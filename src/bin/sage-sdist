#!/usr/bin/env bash

########################################################
# Build Sage source distribution
# This script should be called by the $SAGE_LOCAL/bin/sage script
########################################################

# FIXME: move to $SAGE_ROOT/dist/bin?

<<<<<<< HEAD
$MAKE -C$(SAGE_ROOT) dist
=======
CMD="${0##*/}"

die () {
    echo >&2 -e "$@"
    exit 1
}

usage () {
    echo "usage: $CMD [TMP_DIR]"
}

if [ $# -gt 1 ]; then
    usage
    die
fi

if [ -z "$SAGE_ROOT" ]; then
    die "must be run from within a Sage enviroment, or with SAGE_ROOT provided"
fi

if [ -z "$SAGE_SRC" ]; then
    die "must be run from within a Sage enviroment, or with SAGE_SRC provided"
fi

if [ "$#" -gt 0 ]; then
    TMP_DIR="$1"
else
    TMP_DIR="$SAGE_ROOT/tmp"
fi

source "$SAGE_SRC/bin/sage-version.sh"
echo "Sage version $SAGE_VERSION, release date $SAGE_RELEASE_DATE"

TARGET="sage-$SAGE_VERSION"
sage-clone-source "$SAGE_ROOT" "$TMP_DIR/$TARGET"

# Download and copy all upstream tarballs (the -B option to make forces
# all targets to be built unconditionally)
cd "$SAGE_ROOT/build"
SAGE_INSTALL_GCC=yes SAGE_SPKG_COPY_UPSTREAM="$TMP_DIR/$TARGET/upstream" \
SAGE_INSTALL_FETCH_ONLY=yes SAGE_SPKG_OPTS="-f -d" \
./install -B all

# Create source .tar.gz
cd "$TMP_DIR"
echo "Creating dist/$TARGET.tar.gz ..."
chmod -R go=rX "$TARGET"
tar zcf "$TARGET".tar.gz "$TARGET"

mkdir -p "$SAGE_ROOT"/dist

rm -rf "$SAGE_ROOT/dist/$TARGET"

echo "Moving final distribution file to $SAGE_ROOT/dist"

mv "$TARGET" "$SAGE_ROOT"/dist/
mv "$TARGET".* "$SAGE_ROOT"/dist/
>>>>>>> 4b0db2cb
<|MERGE_RESOLUTION|>--- conflicted
+++ resolved
@@ -7,9 +7,10 @@
 
 # FIXME: move to $SAGE_ROOT/dist/bin?
 
-<<<<<<< HEAD
 $MAKE -C$(SAGE_ROOT) dist
-=======
+
+exit 0
+
 CMD="${0##*/}"
 
 die () {
@@ -66,5 +67,4 @@
 echo "Moving final distribution file to $SAGE_ROOT/dist"
 
 mv "$TARGET" "$SAGE_ROOT"/dist/
-mv "$TARGET".* "$SAGE_ROOT"/dist/
->>>>>>> 4b0db2cb
+mv "$TARGET".* "$SAGE_ROOT"/dist/