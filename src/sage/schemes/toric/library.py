--- conflicted
+++ resolved
@@ -573,15 +573,10 @@
                              "can be constructed!\nGot: %s" % n)
         m = identity_matrix(n).augment(matrix(n, 1, [-1]*n))
         charts = [ range(0,i)+range(i+1,n+1) for i in range(0,n+1) ]
-<<<<<<< HEAD
         return CPRFanoToricVariety(
             Delta_polar=LatticePolytope(m.columns(), lattice=ToricLattice(n)),
-            charts=charts, check=self._check, coordinate_names=names)
-=======
-        return CPRFanoToricVariety(Delta_polar=LatticePolytope(m),
-                                   charts=charts, check=self._check,
-                                   coordinate_names=names, base_ring=base_ring)
->>>>>>> 9db8c5c5
+            charts=charts, check=self._check, coordinate_names=names,
+			base_ring=base_ring)
 
     def A1(self, names='z', base_ring=QQ):
         r"""
