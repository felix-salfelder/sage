--- conflicted
+++ resolved
@@ -643,11 +643,7 @@
         y.g = self.deepcopy_to_python_heap(x, &address)
         y.b = address
         y._parent = self
-<<<<<<< HEAD
-        # y.refers_to is initialised as needed
-=======
         # y.refers_to (a dict which is None now) is initialised as needed
->>>>>>> 037277a4
         return y
 
     cdef gen new_gen_from_mpz_t(self, mpz_t value):
@@ -860,11 +856,7 @@
         """
         cdef gen p = PY_NEW(gen)
         p.g = g
-<<<<<<< HEAD
-        # p.b is set to 0 by Cython
-=======
         p.b = 0
->>>>>>> 037277a4
         p._parent = self
         p.refers_to = {-1: parent}
         return p
