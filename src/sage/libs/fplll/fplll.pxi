#
# general include
#

<<<<<<< HEAD
cdef extern from "fplll.h":
    pass
=======
from libcpp.vector cimport vector
>>>>>>> 00199fb2

#
# integers
#

cdef extern from "fplll/nr.h" namespace "fplll":
    cdef cppclass Z_NR[T]:
        T& getData()
        void set(mpz_t d)

#
# matrices over the integers
#

cdef extern from "fplll/matrix.h" namespace "fplll":
    cdef cppclass MatrixRow[T]:
        Z_NR[T]& operator[](int i)

    cdef cppclass ZZ_mat[T]:

        ZZ_mat()
        ZZ_mat(int r, int c)

        int getRows()
        int getCols()

        T& operator()(int i, int j)
        MatrixRow[T] operator[](int i)

        void gen_intrel(int bits)
        void gen_simdioph(int bits, int bits2)
        void gen_uniform(int bits)
        void gen_ntrulike(int bits, int q)
        void gen_ntrulike2(int bits, int q)
        void gen_ajtai(double alpha)


cdef extern from "fplll/defs.h" namespace "fplll":

    cdef enum LLLFlags:
        LLL_VERBOSE
        LLL_EARLY_RED
        LLL_SIEGEL
        LLL_DEFAULT

    cdef enum BKZFlags:
        BKZ_DEFAULT
        BKZ_VERBOSE
        BKZ_NO_LLL
        BKZ_MAX_LOOPS
        BKZ_MAX_TIME
        BKZ_BOUNDED_LLL
        BKZ_AUTO_ABORT

    cdef enum LLLMethod:
        LM_WRAPPER
        LM_PROVED
        LM_HEURISTIC
        LM_FAST

    cdef enum IntType:
        ZT_MPZ
        ZT_LONG
        ZT_DOUBLE

    cdef enum FloatType:
        FT_DEFAULT
        FT_DOUBLE
        FT_LONG_DOUBLE
        FT_DPE
        FT_MPFR

    cdef enum SVPMethod:
        SVPM_FAST
        SVPM_PROVED

    cdef double LLL_DEF_DELTA
    cdef double LLL_DEF_ETA

cdef extern from "fplll/fplll.h" namespace "fplll":

    int lllReduction(ZZ_mat[mpz_t] b, double delta, double eta,
                     LLLMethod method, FloatType floatType,
                     int precision, int flags)
    int lllReduction(ZZ_mat[mpz_t] b, ZZ_mat[mpz_t] u,
                     double delta, double eta,
                     LLLMethod method, FloatType floatType,
                     int precision, int flags)

    cdef struct BKZParam:
         BKZParam()
         ZZ_mat[mpz_t]* b
         ZZ_mat[mpz_t]* u
         int blockSize
         double delta
         FloatType floatType
         int precision
         int flags
         int maxLoops
         double maxTime
         vector[double] pruning

    int bkzReduction(BKZParam &param)
    int bkzReduction(ZZ_mat[mpz_t] b, int blockSize)

    int hkzReduction(ZZ_mat[mpz_t] b)
    int shortestVector(ZZ_mat[mpz_t] b,
                       vector[Z_NR[mpz_t]] &solCoord,
                       SVPMethod method)
    const char* getRedStatusStr (int status)

cdef extern from "fplll/util.h" namespace "fplll":
    void vectMatrixProduct(vector[Z_NR[mpz_t]] &result,
                           vector[Z_NR[mpz_t]] &x,
                           const ZZ_mat[mpz_t] &m)


#
# fpLLL 3.x interface
#

#
# fastest LLL
#

cdef  extern from "fplll/fplllv31.h":
    ctypedef struct fast_double "fplll::fast<mpz_t,double>":
      int (*LLL)()
      ZZ_mat* (*GetBase)()

    fast_double *fast_double_new "new fplll::fast<mpz_t,double>"(ZZ_mat[mpz_t] *B,int precision, double eta, double delta)
    void fast_double_delete "delete "(fast_double *mem)

#
# fastest LLL with early reduction
#

cdef  extern from "fplll/fplllv31.h":
    ctypedef struct fast_early_red_double "fplll::fast_early_red<mpz_t,double>":
      int (*LLL)()
      ZZ_mat* (*GetBase)()

    fast_early_red_double *fast_early_red_double_new "new fplll::fast_early_red<mpz_t,double>"(ZZ_mat[mpz_t] *B,int precision, double eta, double delta)
    void fast_early_red_double_delete "delete "(fast_early_red_double *mem)

#
# heuristic
#

cdef  extern from "fplll/fplllv31.h":
    ctypedef struct heuristic_mpfr "fplll::heuristic<mpz_t,mpfr_t>":
      int (*LLL)()
      ZZ_mat* (*GetBase)()

    heuristic_mpfr *heuristic_mpfr_new "new fplll::heuristic<mpz_t,mpfr_t>"(ZZ_mat[mpz_t] *B,int precision, double eta, double delta)
    void heuristic_mpfr_delete "delete "(heuristic_mpfr *mem)

    ctypedef struct heuristic_dpe "fplll::heuristic<mpz_t,dpe_t>":
      int (*LLL)()
      ZZ_mat* (*GetBase)()

    heuristic_dpe *heuristic_dpe_new "new fplll::heuristic<mpz_t,dpe_t>"(ZZ_mat[mpz_t] *B,int precision, double eta, double delta)
    void heuristic_dpe_delete "delete "(heuristic_dpe *mem)

    ctypedef struct heuristic_double "fplll::heuristic<mpz_t,double>":
      int (*LLL)()
      ZZ_mat* (*GetBase)()

    heuristic_double *heuristic_double_new "new fplll::heuristic<mpz_t,double>"(ZZ_mat[mpz_t] *B,int precision, double eta, double delta)
    void heuristic_double_delete "delete "(heuristic_double *mem)

#
# heuristic with early reduction
#

cdef  extern from "fplll/fplllv31.h":
    ctypedef struct heuristic_early_red_mpfr "fplll::heuristic_early_red<mpz_t,mpfr_t>":
      int (*LLL)()
      ZZ_mat* (*GetBase)()

    heuristic_early_red_mpfr *heuristic_early_red_mpfr_new "new fplll::heuristic_early_red<mpz_t,mpfr_t>"(ZZ_mat[mpz_t] *B,int precision, double eta, double delta)
    void heuristic_early_red_mpfr_delete "delete "(heuristic_early_red_mpfr *mem)

    ctypedef struct heuristic_early_red_dpe "fplll::heuristic_early_red<mpz_t,dpe_t>":
      int (*LLL)()
      ZZ_mat* (*GetBase)()

    heuristic_early_red_dpe *heuristic_early_red_dpe_new "new fplll::heuristic_early_red<mpz_t,dpe_t>"(ZZ_mat[mpz_t] *B,int precision, double eta, double delta)
    void heuristic_early_red_dpe_delete "delete "(heuristic_early_red_dpe *mem)

    ctypedef struct heuristic_early_red_double "fplll::heuristic_early_red<mpz_t,double>":
      int (*LLL)()
      ZZ_mat* (*GetBase)()

    heuristic_early_red_double *heuristic_early_red_double_new "new fplll::heuristic_early_red<mpz_t,double>"(ZZ_mat[mpz_t] *B,int precision, double eta, double delta)
    void heuristic_early_red_double_delete "delete "(heuristic_early_red_double *mem)



#
# provable LLL
#

cdef  extern from "fplll/fplllv31.h":
    ctypedef struct proved_mpfr "fplll::proved<mpz_t,mpfr_t>":
      int (*LLL)()
      ZZ_mat* (*GetBase)()

    proved_mpfr *proved_mpfr_new "new fplll::proved<mpz_t,mpfr_t>"(
        ZZ_mat[mpz_t] *B,int precision, double eta, double delta)
    void proved_mpfr_delete "delete "(proved_mpfr *mem)

    ctypedef struct proved_dpe "fplll::proved<mpz_t,dpe_t>":
      int (*LLL)()
      ZZ_mat* (*GetBase)()

    proved_dpe *proved_dpe_new "new fplll::proved<mpz_t,dpe_t>"(
        ZZ_mat[mpz_t] *B,int precision, double eta, double delta)
    void proved_dpe_delete "delete "(proved_dpe *mem)

    ctypedef struct proved_double "fplll::proved<mpz_t,double>":
      int (*LLL)()
      ZZ_mat* (*GetBase)()

    proved_double *proved_double_new "new fplll::proved<mpz_t,double>"(
        ZZ_mat[mpz_t] *B,int precision, double eta, double delta)
    void proved_double_delete "delete "(proved_double *mem)

#
# wrapper code which chooses a LLL sequence automatically
#

cdef  extern from "fplll/fplllv31.h":
    ctypedef struct wrapper "fplll::wrapper":
      int (*LLL)()
      ZZ_mat* (*GetBase)()

    wrapper *wrapper_new "new fplll::wrapper"(
        ZZ_mat[mpz_t] *B, int precision, double eta, double delta)
    void wrapper_delete "delete "(wrapper *mem)<|MERGE_RESOLUTION|>--- conflicted
+++ resolved
@@ -2,12 +2,7 @@
 # general include
 #
 
-<<<<<<< HEAD
-cdef extern from "fplll.h":
-    pass
-=======
 from libcpp.vector cimport vector
->>>>>>> 00199fb2
 
 #
 # integers
