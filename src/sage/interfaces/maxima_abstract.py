r"""
Abstract interface to Maxima

Maxima is a free GPL'd general purpose computer algebra system
whose development started in 1968 at MIT. It contains symbolic
manipulation algorithms, as well as implementations of special
functions, including elliptic functions and generalized
hypergeometric functions. Moreover, Maxima has implementations of
many functions relating to the invariant theory of the symmetric
group `S_n`. (However, the commands for group invariants,
and the corresponding Maxima documentation, are in French.) For many
links to Maxima documentation see
http://maxima.sourceforge.net/docs.shtml/.

AUTHORS:

- William Stein (2005-12): Initial version

- David Joyner: Improved documentation

- William Stein (2006-01-08): Fixed bug in parsing

- William Stein (2006-02-22): comparisons (following suggestion of
  David Joyner)

- William Stein (2006-02-24): *greatly* improved robustness by adding
  sequence numbers to IO bracketing in _eval_line

- Robert Bradshaw, Nils Bruin, Jean-Pierre Flori (2010,2011): Binary library
  interface

This is an abstract class implementing the functions shared between the Pexpect
and library interfaces to Maxima.
"""

#*****************************************************************************
#       Copyright (C) 2005 William Stein <wstein@gmail.com>
#
#  Distributed under the terms of the GNU General Public License (GPL)
#
#    This code is distributed in the hope that it will be useful,
#    but WITHOUT ANY WARRANTY; without even the implied warranty of
#    MERCHANTABILITY or FITNESS FOR A PARTICULAR PURPOSE.  See the GNU
#    General Public License for more details.
#
#  The full text of the GPL is available at:
#
#                  http://www.gnu.org/licenses/
#*****************************************************************************

import os, re, sys, subprocess

from sage.misc.misc import DOT_SAGE
COMMANDS_CACHE = '%s/maxima_commandlist_cache.sobj'%DOT_SAGE

from sage.misc.multireplace import multiple_replace

import sage.server.support

##import sage.rings.all

from interface import (Interface, InterfaceElement, InterfaceFunctionElement,
  InterfaceFunction, AsciiArtString)

# The Maxima "apropos" command, e.g., apropos(det) gives a list
# of all identifiers that begin in a certain way.  This could
# maybe be useful somehow... (?)  Also maxima has a lot for getting
# documentation from the system -- this could also be useful.

class MaximaAbstract(Interface):
    r"""
    Abstract interface to Maxima.

    INPUT:

    - ``name`` - string

    OUTPUT: the interface

    EXAMPLES:

    This class should not be instantiated directly,
    but through its subclasses Maxima (Pexpect interface)
    or MaximaLib (library interface)::

        sage: m = Maxima()
        sage: from sage.interfaces.maxima_abstract import MaximaAbstract
        sage: isinstance(m,MaximaAbstract)
        True
    """

    def __init__(self, name='maxima_abstract'):
        r"""
        Create an instance of an abstract interface to Maxima.
        See ``MaximaAbstract`` for full documentation.

        EXAMPLES::

            sage: from sage.interfaces.maxima_abstract import MaximaAbstract
            sage: isinstance(maxima,MaximaAbstract)
            True

        TESTS::

            sage: from sage.interfaces.maxima_abstract import MaximaAbstract
            sage: loads(dumps(MaximaAbstract)) == MaximaAbstract
            True
        """
        Interface.__init__(self,name)

    ###########################################
    # System -- change directory, etc
    ###########################################
    def chdir(self, dir):
        r"""
        Change Maxima's current working directory.

        INPUT:

        - ``dir`` - string

        OUTPUT: none

        EXAMPLES::

            sage: maxima.chdir('/')
        """
        self.lisp('(ext::cd "%s")'%dir)

    ###########################################
    # Interactive help
    ###########################################
    def _command_runner(self, command, s, redirect=True):
        r"""
        Run ``command`` in a new Maxima session and return its
        output as an ``AsciiArtString``.

        INPUT:

        - ``command`` - string; function to call

        - ``s`` - string; argument to the function

        - ``redirect`` - boolean (default: True); if redirect is set to False,
          then the output of the command is not returned as a string.
          Instead, it behaves like os.system. This is used for interactive
          things like Maxima's demos. See maxima.demo?

        OUTPUT:

        Output of ``command(s)`` as an ``AsciiArtString`` if ``redirect`` is set
        to False; None otherwise.

        EXAMPLES::

            sage: maxima._command_runner('describe', 'gcd')
            -- Function: gcd (<p_1>, <p_2>, <x_1>, ...)
            ...
        """
        cmd = 'maxima --very-quiet -r "%s(%s);" '%(command, s)
        if sage.server.support.EMBEDDED_MODE:
            cmd += '< /dev/null'

        if redirect:
            p = subprocess.Popen(cmd, shell=True, stdin=subprocess.PIPE,
                             stdout=subprocess.PIPE, stderr=subprocess.PIPE)
            res = p.stdout.read()
            # ecl-10.2 : 3 lines
            # ecl-10.4 : 5 lines
            # ecl-11.1 : 4 lines fancy a tango?
            # We now get 4 lines of commented verbosity
            # every time Maxima starts, so we need to get rid of them
            for _ in range(4):
                res = res[res.find('\n')+1:]
            return AsciiArtString(res)
        else:
            subprocess.Popen(cmd, shell=True)

    def help(self, s):
        r"""
        Return Maxima's help for ``s``.

        INPUT:

        - ``s`` - string

        OUTPUT:

        Maxima's help for ``s``

        EXAMPLES::

            sage: maxima.help('gcd')
            -- Function: gcd (<p_1>, <p_2>, <x_1>, ...)
            ...
        """
        # Should this be implemented without launching a new Maxima session
        # i.e. using eval_line ?
        return self._command_runner("describe", s)

    def example(self, s):
        r"""
        Return Maxima's examples for ``s``.

        INPUT:

        - ``s`` - string

        OUTPUT:

        Maxima's examples for ``s``

        EXAMPLES::

            sage: maxima.example('arrays')
            a[n]:=n*a[n-1]
                                            a  := n a
                                             n       n - 1
            a[0]:1
            a[5]
                                                  120
            a[n]:=n
            a[6]
                                                   6
            a[4]
                                                  24
                                                 done
        """
        # Should this be implemented without launching a new Maxima session
        # i.e. using eval_line ?
        return self._command_runner("example", s)

    describe = help

    def demo(self, s):
        r"""
        Run Maxima's demo for ``s``.

        INPUT:

        - ``s`` - string

        OUTPUT: none

        EXAMPLES::

            sage: maxima.demo('array') # not tested
            batching /opt/sage/local/share/maxima/5.16.3/demo/array.dem

        At the _ prompt, type ';' followed by enter to get next demo
        subscrmap : true _
        """
        # Should this be implemented without launching a new Maxima session
        # i.e. using eval_line ?
        return self._command_runner("demo", s, redirect=False)

    def completions(self, s, verbose=True):
        r"""
        Return all commands that complete the command starting with the
        string ``s``. This is like typing s[tab] in the Maxima interpreter.

        INPUT:

        - ``s`` - string

        - ``verbose`` - boolean (default: True)

        OUTPUT: array of strings

        EXAMPLES::

            sage: sorted(maxima.completions('gc', verbose=False))
            ['gcd', 'gcdex', 'gcfactor', 'gctime']
        """
        if verbose:
            print s,
            sys.stdout.flush()
        # in Maxima 5.19.1, apropos returns all commands that contain
        # the given string, instead of all commands that start with
        # the given string
        cmd_list = self._eval_line('apropos("%s")'%s, error_check=False).replace('\\ - ','-')
        cmd_list = [x for x in cmd_list[1:-1].split(',') if x[0] != '?']
        return [x for x in cmd_list if x.find(s) == 0]

    def _commands(self, verbose=True):
        """
        Return list of all commands defined in Maxima.

        INPUT:

        - ``verbose`` - boolean (default: True)

        OUTPUT: array of strings

        EXAMPLES::

            # The output is kind of random
            sage: sorted(maxima._commands(verbose=False))
            [...
             'display',
             ...
             'gcd',
             ...
             'verbose',
             ...]
        """
        try:
            return self.__commands
        except AttributeError:
            self.__commands = sum(
                [self.completions(chr(65+n), verbose=verbose)+
                 self.completions(chr(97+n), verbose=verbose)
                 for n in range(26)], [])
        return self.__commands

    def trait_names(self, verbose=True, use_disk_cache=True):
        r"""
        Return all Maxima commands, which is useful for tab completion.

        INPUT:

        - ``verbose`` - boolean (default: True)

        - ``use_disk_cache`` - boolean (default: True); if set to True,
          try to read cached result from disk

        OUTPUT: array of strings

        EXAMPLES::

            sage: t = maxima.trait_names(verbose=False)
            sage: 'gcd' in t
            True
            sage: len(t)    # random output
            1840
        """
        try:
            return self.__trait_names
        except AttributeError:
            import sage.misc.persist
            if use_disk_cache:
                try:
                    self.__trait_names = sage.misc.persist.load(COMMANDS_CACHE)
                    return self.__trait_names
                except IOError:
                    pass
            if verbose:
                print "\nBuilding Maxima command completion list (this takes"
                print "a few seconds only the first time you do it)."
                print "To force rebuild later, delete %s."%COMMANDS_CACHE
            v = self._commands(verbose=verbose)
            if verbose:
                print "\nDone!"
            self.__trait_names = v
            sage.misc.persist.save(v, COMMANDS_CACHE)
            return v

    def console(self):
        r"""
        Start the interactive Maxima console. This is a completely separate
        maxima session from this interface. To interact with this session,
        you should instead use ``maxima.interact()``.

        INPUT: none

        OUTPUT: none

        EXAMPLES::

            sage: maxima.console()             # not tested (since we can't)
            Maxima 5.13.0 http://maxima.sourceforge.net
            Using Lisp CLISP 2.41 (2006-10-13)
            Distributed under the GNU Public License. See the file COPYING.
            Dedicated to the memory of William Schelter.
            This is a development version of Maxima. The function bug_report()
            provides bug reporting information.
            (%i1)

        ::

            sage: maxima.interact()     # this is not tested either
              --> Switching to Maxima <--
            maxima: 2+2
            4
            maxima:
              --> Exiting back to Sage <--
        """
        maxima_console()

    def cputime(self, t=None):
        r"""
        Returns the amount of CPU time that this Maxima session has used.

        INPUT:

        - ``t`` - float (default: None); If \var{t} is not None, then
          it returns the difference between the current CPU time and \var{t}.

        OUTPUT: float

        EXAMPLES:
            sage: t = maxima.cputime()
            sage: _ = maxima.de_solve('diff(y,x,2) + 3*x = y', ['x','y'], [1,1,1])
            sage: maxima.cputime(t) # output random
            0.568913
        """
        if t:
            return float(self.eval('elapsed_run_time()')) - t
        else:
            return float(self.eval('elapsed_run_time()'))

    def version(self):
        r"""
        Return the version of Maxima that Sage includes.

        INPUT: none

        OUTPUT: none

        EXAMPLES::

            sage: maxima.version()
<<<<<<< HEAD
            '5...'
=======
            '5.33.0'
>>>>>>> 00199fb2
        """
        return maxima_version()

    ####
    # Overriding default values
    ###

    def _assign_symbol(self):
        r"""
        Return the assign symbol in Maxima.

        INPUT: none

        OUTPUT: string

        EXAMPLES::

            sage: maxima._assign_symbol()
            ':'
            sage: maxima.eval('t : 8')
            '8'
            sage: maxima.eval('t')
            '8'
        """
        return ":"

    def _true_symbol(self):
        """
        Return the true symbol in Maxima.

        INPUT: none

        OUTPUT: string

        EXAMPLES::

            sage: maxima._true_symbol()
            'true'
            sage: maxima.eval('is(2 = 2)')
            'true'
        """
        return 'true'

    def _false_symbol(self):
        """
        Return the false symbol in Maxima.

        INPUT: none

        OUTPUT: string

        EXAMPLES::

            sage: maxima._false_symbol()
            'false'
            sage: maxima.eval('is(2 = 4)')
            'false'
        """
        return 'false'

    def _equality_symbol(self):
        """
        Returns the equality symbol in Maxima.

        INPUT: none

        OUTPUT: string

        EXAMPLES::

             sage: maxima._equality_symbol()
             '='
             sage: var('x y')
             (x, y)
             sage: maxima(x == y)
             _SAGE_VAR_x=_SAGE_VAR_y
        """
        return '='

    def _inequality_symbol(self):
        """
        Returns the inequality symbol in Maxima.

        INPUT: none

        OUTPUT: string

        EXAMPLES::

             sage: maxima._inequality_symbol()
             '#'
             sage: maxima((x != 1))
             _SAGE_VAR_x#1
        """
        return '#'

    def _function_class(self):
        """
        Return the Python class of Maxima functions.

        INPUT: none

        OUTPUT: type

        EXAMPLES::

            sage: maxima._function_class()
            <class 'sage.interfaces.maxima.MaximaFunction'>
        """
        return MaximaAbstractFunction

    def _object_class(self):
        """
        Return the Python class of Maxima elements.

        INPUT: none

        OUTPUT: type

        EXAMPLES::

            sage: maxima._object_class()
            <class 'sage.interfaces.maxima.MaximaElement'>
        """
        return MaximaAbstractElement

    def _function_element_class(self):
        """
        Return the Python class of Maxima functions of elements.

        INPUT: none

        OUTPUT: type

        EXAMPLES::

            sage: maxima._function_element_class()
            <class 'sage.interfaces.maxima.MaximaFunctionElement'>
        """
        return MaximaAbstractFunctionElement

    def _object_function_class(self):
        """
        Return the Python class of Maxima user-defined functions.

        INPUT: none

        OUTPUT: type

        EXAMPLES::

            sage: maxima._object_function_class()
            <class 'sage.interfaces.maxima.MaximaElementFunction'>
        """
        return MaximaAbstractElementFunction

    ####################
    # Maxima functions #
    ####################

    def function(self, args, defn, rep=None, latex=None):
        """
        Return the Maxima function with given arguments and definition.

        INPUT:

        - ``args`` - a string with variable names separated by
           commas

        - ``defn`` - a string (or Maxima expression) that
           defines a function of the arguments in Maxima.

        - ``rep`` - an optional string; if given, this is how
           the function will print.

        OUTPUT: Maxima function

        EXAMPLES::

            sage: f = maxima.function('x', 'sin(x)')
            sage: f(3.2)  # abs tol 2e-16
            -0.058374143427579909
            sage: f = maxima.function('x,y', 'sin(x)+cos(y)')
            sage: f(2, 3.5)  # abs tol 2e-16
            sin(2)-0.9364566872907963
            sage: f
            sin(x)+cos(y)

        ::

            sage: g = f.integrate('z')
            sage: g
            (cos(y)+sin(x))*z
            sage: g(1,2,3)
            3*(cos(2)+sin(1))

        The function definition can be a Maxima object::

            sage: an_expr = maxima('sin(x)*gamma(x)')
            sage: t = maxima.function('x', an_expr)
            sage: t
            gamma(x)*sin(x)
            sage: t(2)
             sin(2)
            sage: float(t(2))
            0.9092974268256817
            sage: loads(t.dumps())
            gamma(x)*sin(x)
        """
        name = self._next_var_name()
        if isinstance(defn, MaximaAbstractElement):
            defn = defn.str()
        elif not isinstance(defn, str):
            defn = str(defn)
        if isinstance(args, MaximaAbstractElement):
            args = args.str()
        elif not isinstance(args, str):
            args = str(args)
        cmd = '%s(%s) := %s'%(name, args, defn)
        self._eval_line(cmd)
        if rep is None:
            rep = defn
        f = self._object_function_class()(self, name, rep, args, latex)
        return f

##     def display2d(self, flag=True):
##         """
##         Set the flag that determines whether Maxima objects are
##         printed using their 2-d ASCII art representation.  When the
##         maxima interface starts the default is that objects are not
##         represented in 2-d.

##         INPUT:
##             flag -- bool (default: True)

##         EXAMPLES
##             sage: maxima('1/2')
##             1/2
##             sage: maxima.display2d(True)
##             sage: maxima('1/2')
##                                            1
##                                            -
##                                            2
##             sage: maxima.display2d(False)
##         """
##         self._display2d = bool(flag)

    def plot2d(self, *args):
        r"""
        Plot a 2d graph using Maxima / gnuplot.

        maxima.plot2d(f, '[var, min, max]', options)

        INPUT:

        - ``f`` - a string representing a function (such as
           f="sin(x)") [var, xmin, xmax]

        - ``options`` - an optional string representing plot2d
           options in gnuplot format

        EXAMPLES::

            sage: maxima.plot2d('sin(x)','[x,-5,5]')   # not tested
            sage: opts = '[gnuplot_term, ps], [gnuplot_out_file, "sin-plot.eps"]'
            sage: maxima.plot2d('sin(x)','[x,-5,5]',opts)    # not tested

        The eps file is saved in the current directory.
        """
        self('plot2d(%s)'%(','.join([str(x) for x in args])))

    def plot2d_parametric(self, r, var, trange, nticks=50, options=None):
        r"""
        Plot r = [x(t), y(t)] for t = tmin...tmax using gnuplot with
        options.

        INPUT:

        - ``r`` - a string representing a function (such as
           r="[x(t),y(t)]")

        - ``var`` - a string representing the variable (such
           as var = "t")

        - ``trange`` - [tmin, tmax] are numbers with tmintmax

        - ``nticks`` - int (default: 50)

        - ``options`` - an optional string representing plot2d
           options in gnuplot format

        EXAMPLES::

            sage: maxima.plot2d_parametric(["sin(t)","cos(t)"], "t",[-3.1,3.1])   # not tested

        ::

            sage: opts = '[gnuplot_preamble, "set nokey"], [gnuplot_term, ps], [gnuplot_out_file, "circle-plot.eps"]'
            sage: maxima.plot2d_parametric(["sin(t)","cos(t)"], "t", [-3.1,3.1], options=opts)   # not tested

        The eps file is saved to the current working directory.

        Here is another fun plot::

            sage: maxima.plot2d_parametric(["sin(5*t)","cos(11*t)"], "t", [0,2*pi()], nticks=400)    # not tested
        """
        tmin = trange[0]
        tmax = trange[1]
        cmd = "plot2d([parametric, %s, %s, [%s, %s, %s], [nticks, %s]]"%( \
                   r[0], r[1], var, tmin, tmax, nticks)
        if options is None:
            cmd += ")"
        else:
            cmd += ", %s)"%options
        self(cmd)

    def plot3d(self, *args):
        r"""
        Plot a 3d graph using Maxima / gnuplot.

        maxima.plot3d(f, '[x, xmin, xmax]', '[y, ymin, ymax]', '[grid, nx,
        ny]', options)

        INPUT:

        - ``f`` - a string representing a function (such as
           f="sin(x)") [var, min, max]

        - ``args`` should be of the form '[x, xmin, xmax]', '[y, ymin, ymax]',
          '[grid, nx, ny]', options

        EXAMPLES::

            sage: maxima.plot3d('1 + x^3 - y^2', '[x,-2,2]', '[y,-2,2]', '[grid,12,12]')    # not tested
            sage: maxima.plot3d('sin(x)*cos(y)', '[x,-2,2]', '[y,-2,2]', '[grid,30,30]')   # not tested
            sage: opts = '[gnuplot_term, ps], [gnuplot_out_file, "sin-plot.eps"]'
            sage: maxima.plot3d('sin(x+y)', '[x,-5,5]', '[y,-1,1]', opts)    # not tested

        The eps file is saved in the current working directory.
        """
        self('plot3d(%s)'%(','.join([str(x) for x in args])))

    def plot3d_parametric(self, r, vars, urange, vrange, options=None):
        r"""
        Plot a 3d parametric graph with r=(x,y,z), x = x(u,v), y = y(u,v),
        z = z(u,v), for u = umin...umax, v = vmin...vmax using gnuplot with
        options.

        INPUT:

        - ``x, y, z`` - a string representing a function (such
           as ``x="u2+v2"``, ...) vars is a list or two strings
           representing variables (such as vars = ["u","v"])

        - ``urange`` - [umin, umax]

        - ``vrange`` - [vmin, vmax] are lists of numbers with
           umin umax, vmin vmax

        - ``options`` - optional string representing plot2d
           options in gnuplot format

        OUTPUT: displays a plot on screen or saves to a file

        EXAMPLES::

            sage: maxima.plot3d_parametric(["v*sin(u)","v*cos(u)","v"], ["u","v"],[-3.2,3.2],[0,3])     # not tested
            sage: opts = '[gnuplot_term, ps], [gnuplot_out_file, "sin-cos-plot.eps"]'
            sage: maxima.plot3d_parametric(["v*sin(u)","v*cos(u)","v"], ["u","v"],[-3.2,3.2],[0,3],opts)      # not tested

        The eps file is saved in the current working directory.

        Here is a torus::

            sage: _ = maxima.eval("expr_1: cos(y)*(10.0+6*cos(x)); expr_2: sin(y)*(10.0+6*cos(x)); expr_3: -6*sin(x);")  # optional
            sage: maxima.plot3d_parametric(["expr_1","expr_2","expr_3"], ["x","y"],[0,6],[0,6])   # not tested

        Here is a Mobius strip::

            sage: x = "cos(u)*(3 + v*cos(u/2))"
            sage: y = "sin(u)*(3 + v*cos(u/2))"
            sage: z = "v*sin(u/2)"
            sage: maxima.plot3d_parametric([x,y,z],["u","v"],[-3.1,3.2],[-1/10,1/10])   # not tested
        """
        umin = urange[0]
        umax = urange[1]
        vmin = vrange[0]
        vmax = vrange[1]
        cmd = 'plot3d([%s, %s, %s], [%s, %s, %s], [%s, %s, %s]'%(
            r[0], r[1], r[2], vars[0], umin, umax, vars[1], vmin, vmax)
        if options is None:
            cmd += ')'
        else:
            cmd += ', %s)'%options
        self(cmd)

    def de_solve(self, de, vars, ics=None):
        """
        Solves a 1st or 2nd order ordinary differential equation (ODE) in
        two variables, possibly with initial conditions.

        INPUT:

        -  ``de`` - a string representing the ODE

        - ``vars`` - a list of strings representing the two
           variables.

        - ``ics`` - a triple of numbers [a,b1,b2] representing
           y(a)=b1, y'(a)=b2

        EXAMPLES::

            sage: maxima.de_solve('diff(y,x,2) + 3*x = y', ['x','y'], [1,1,1])
            y=3*x-2*%e^(x-1)
            sage: maxima.de_solve('diff(y,x,2) + 3*x = y', ['x','y'])
            y=%k1*%e^x+%k2*%e^-x+3*x
            sage: maxima.de_solve('diff(y,x) + 3*x = y', ['x','y'])
            y=(%c-3*(-x-1)*%e^-x)*%e^x
            sage: maxima.de_solve('diff(y,x) + 3*x = y', ['x','y'],[1,1])
            y=-%e^-1*(5*%e^x-3*%e*x-3*%e)
        """
        if not isinstance(vars, str):
            str_vars = '%s, %s'%(vars[1], vars[0])
        else:
            str_vars = vars
        self.eval('depends(%s)'%str_vars)
        m = self(de)
        a = 'ode2(%s, %s)'%(m.name(), str_vars)
        if ics is not None:
            if len(ics) == 3:
                cmd = "ic2("+a+",%s=%s,%s=%s,diff(%s,%s)=%s);"%(vars[0],ics[0], vars[1],ics[1], vars[1], vars[0], ics[2])
                return self(cmd)
            if len(ics) == 2:
                return self("ic1("+a+",%s=%s,%s=%s);"%(vars[0],ics[0], vars[1],ics[1]))
        return self(a+";")

    def de_solve_laplace(self, de, vars, ics=None):
        """
        Solves an ordinary differential equation (ODE) using Laplace
        transforms.

        INPUT:

        - ``de`` - a string representing the ODE (e.g., de =
           "diff(f(x),x,2)=diff(f(x),x)+sin(x)")

        - ``vars`` - a list of strings representing the
           variables (e.g., vars = ["x","f"])

        - ``ics`` - a list of numbers representing initial
           conditions, with symbols allowed which are represented by strings
           (eg, f(0)=1, f'(0)=2 is ics = [0,1,2])

        EXAMPLES::

            sage: maxima.clear('x'); maxima.clear('f')
            sage: maxima.de_solve_laplace("diff(f(x),x,2) = 2*diff(f(x),x)-f(x)", ["x","f"], [0,1,2])
            f(x)=x*%e^x+%e^x

        ::

            sage: maxima.clear('x'); maxima.clear('f')
            sage: f = maxima.de_solve_laplace("diff(f(x),x,2) = 2*diff(f(x),x)-f(x)", ["x","f"])
            sage: f
            f(x)=x*%e^x*('at('diff(f(x),x,1),x=0))-f(0)*x*%e^x+f(0)*%e^x
            sage: print f
                                               !
                                   x  d        !                  x          x
                        f(x) = x %e  (-- (f(x))!     ) - f(0) x %e  + f(0) %e
                                      dx       !
                                               !x = 0

        .. note::

           The second equation sets the values of `f(0)` and
           `f'(0)` in Maxima, so subsequent ODEs involving these
           variables will have these initial conditions automatically
           imposed.
        """
        if not (ics is None):
            d = len(ics)
            for i in range(0,d-1):
                ic = 'atvalue(diff(%s(%s), %s, %s), %s = %s, %s)'%(
                    vars[1], vars[0], vars[0], i, vars[0], ics[0], ics[1+i])
                self.eval(ic)
        return self('desolve(%s, %s(%s))'%(de, vars[1], vars[0]))

    def solve_linear(self, eqns,vars):
        """
        Wraps maxima's linsolve.

        INPUT:

        - ``eqns`` - a list of m strings; each representing a linear
          question in m = n variables

        - ``vars`` - a list of n strings; each
          representing a variable

        EXAMPLES::

            sage: eqns = ["x + z = y","2*a*x - y = 2*a^2","y - 2*z = 2"]
            sage: vars = ["x","y","z"]
            sage: maxima.solve_linear(eqns, vars)
            [x=a+1,y=2*a,z=a-1]
        """
        eqs = "["
        for i in range(len(eqns)):
            if i<len(eqns)-1:
                eqs = eqs + eqns[i]+","
            if  i==len(eqns)-1:
                eqs = eqs + eqns[i]+"]"
        vrs = "["
        for i in range(len(vars)):
            if i<len(vars)-1:
                vrs = vrs + vars[i]+","
            if  i==len(vars)-1:
                vrs = vrs + vars[i]+"]"
        return self('linsolve(%s, %s)'%(eqs, vrs))

    def unit_quadratic_integer(self, n):
        r"""
        Finds a unit of the ring of integers of the quadratic number field
        `\QQ(\sqrt{n})`, `n>1`, using the qunit maxima command.

        INPUT:

        - ``n`` - an integer

        EXAMPLES::

            sage: u = maxima.unit_quadratic_integer(101); u
            a + 10
            sage: u.parent()
            Number Field in a with defining polynomial x^2 - 101
            sage: u = maxima.unit_quadratic_integer(13)
            sage: u
            5*a + 18
            sage: u.parent()
            Number Field in a with defining polynomial x^2 - 13
        """
        from sage.rings.all import QuadraticField, Integer
        # Take square-free part so sqrt(n) doesn't get simplified
        # further by maxima
        # (The original version of this function would yield wrong answers if
        # n is not squarefree.)
        n = Integer(n).squarefree_part()
        if n < 1:
            raise ValueError("n (=%s) must be >= 1"%n)
        s = repr(self('qunit(%s)'%n)).lower()
        r = re.compile('sqrt\(.*\)')
        s = r.sub('a', s)
        a = QuadraticField(n, 'a').gen()
        return eval(s)

    def plot_list(self, ptsx, ptsy, options=None):
        r"""
        Plots a curve determined by a sequence of points.

        INPUT:

        - ``ptsx`` - [x1,...,xn], where the xi and yi are
           real,

        - ``ptsy`` - [y1,...,yn]

        - ``options`` - a string representing maxima plot2d
           options.

        The points are (x1,y1), (x2,y2), etc.

        This function requires maxima 5.9.2 or newer.

        .. note::

           More that 150 points can sometimes lead to the program
           hanging. Why?

        EXAMPLES::

            sage: zeta_ptsx = [ (pari(1/2 + i*I/10).zeta().real()).precision(1) for i in range (70,150)]
            sage: zeta_ptsy = [ (pari(1/2 + i*I/10).zeta().imag()).precision(1) for i in range (70,150)]
            sage: maxima.plot_list(zeta_ptsx, zeta_ptsy)         # not tested
            sage: opts='[gnuplot_preamble, "set nokey"], [gnuplot_term, ps], [gnuplot_out_file, "zeta.eps"]'
            sage: maxima.plot_list(zeta_ptsx, zeta_ptsy, opts)      # not tested
        """
        cmd = 'plot2d([discrete,%s, %s]'%(ptsx, ptsy)
        if options is None:
            cmd += ')'
        else:
            cmd += ', %s)'%options
        self(cmd)


    def plot_multilist(self, pts_list, options=None):
        r"""
        Plots a list of list of points pts_list=[pts1,pts2,...,ptsn],
        where each ptsi is of the form [[x1,y1],...,[xn,yn]] x's must be
        integers and y's reals options is a string representing maxima
        plot2d options.

        INPUT:

        - ``pts_lst`` - list of points; each point must be of the form [x,y]
          where ``x`` is an integer and ``y`` is a real

        - ``var`` - string; representing Maxima's plot2d options

        Requires maxima 5.9.2 at least.

        .. note::

           More that 150 points can sometimes lead to the program
           hanging.

        EXAMPLES::

            sage: xx = [ i/10.0 for i in range (-10,10)]
            sage: yy = [ i/10.0 for i in range (-10,10)]
            sage: x0 = [ 0 for i in range (-10,10)]
            sage: y0 = [ 0 for i in range (-10,10)]
            sage: zeta_ptsx1 = [ (pari(1/2+i*I/10).zeta().real()).precision(1) for i in range (10)]
            sage: zeta_ptsy1 = [ (pari(1/2+i*I/10).zeta().imag()).precision(1) for i in range (10)]
            sage: maxima.plot_multilist([[zeta_ptsx1,zeta_ptsy1],[xx,y0],[x0,yy]])       # not tested
            sage: zeta_ptsx1 = [ (pari(1/2+i*I/10).zeta().real()).precision(1) for i in range (10,150)]
            sage: zeta_ptsy1 = [ (pari(1/2+i*I/10).zeta().imag()).precision(1) for i in range (10,150)]
            sage: maxima.plot_multilist([[zeta_ptsx1,zeta_ptsy1],[xx,y0],[x0,yy]])      # not tested
            sage: opts='[gnuplot_preamble, "set nokey"]'
            sage: maxima.plot_multilist([[zeta_ptsx1,zeta_ptsy1],[xx,y0],[x0,yy]],opts)    # not tested
        """
        n = len(pts_list)
        cmd = '['
        for i in range(n):
            if i < n-1:
                cmd = cmd+'[discrete,'+str(pts_list[i][0])+','+str(pts_list[i][1])+'],'
            if i==n-1:
                cmd = cmd+'[discrete,'+str(pts_list[i][0])+','+str(pts_list[i][1])+']]'
        #print cmd
        if options is None:
            self('plot2d('+cmd+')')
        else:
            self('plot2d('+cmd+','+options+')')


class MaximaAbstractElement(InterfaceElement):
    r"""
    Element of Maxima through an abstract interface.

    EXAMPLES:

    Elements of this class should not be created directly.
    The targeted parent of a concrete inherited class should be used instead::

        sage: from sage.interfaces.maxima_lib import maxima_lib
        sage: xp = maxima(x)
        sage: type(xp)
        <class 'sage.interfaces.maxima.MaximaElement'>
        sage: xl = maxima_lib(x)
        sage: type(xl)
        <class 'sage.interfaces.maxima_lib.MaximaLibElement'>
    """

    def __str__(self):
        """
        Printing an object explicitly gives ASCII art.

        INPUT: none

        OUTPUT: string

        EXAMPLES::

            sage: f = maxima('1/(x-1)^3'); f
            1/(x-1)^3
            sage: print f
                                                  1
                                               --------
                                                      3
                                               (x - 1)
        """
        return self.display2d(onscreen=False)

    def bool(self):
        """
        Convert ``self`` into a boolean.

        INPUT: none

        OUTPUT: boolean

        EXAMPLES::

            sage: maxima(0).bool()
            False
            sage: maxima(1).bool()
            True
        """
        P = self._check_valid()
        return P.eval('is(%s = 0);'%self.name()) == P._false_symbol() # but be careful, since for relations things like is(equal(a,b)) are what Maxima needs

    def __cmp__(self, other):
        """
        Compare this Maxima object with ``other``.

        INPUT:

        - ``other`` - an object to compare to

        OUTPUT: integer

        EXAMPLES::

            sage: a = maxima(1); b = maxima(2)
            sage: a == b
            False
            sage: a < b
            True
            sage: a > b
            False
            sage: b < a
            False
            sage: b > a
            True

        We can also compare more complicated object such as functions::

            sage: f = maxima('sin(x)'); g = maxima('cos(x)')
            sage: -f == g.diff('x')
            True
        """

        # thanks to David Joyner for telling me about using "is".
        # but be careful, since for relations things like is(equal(a,b))
        # are what Maxima needs
        P = self.parent()
        try:
            if P.eval("is (%s < %s)"%(self.name(), other.name())) == P._true_symbol():
                return -1
            elif P.eval("is (%s > %s)"%(self.name(), other.name())) == P._true_symbol():
                return 1
            elif P.eval("is (%s = %s)"%(self.name(), other.name())) == P._true_symbol():
                return 0
        except TypeError:
            pass
        return cmp(repr(self),repr(other))
        # everything is supposed to be comparable in Python,
        # so we define the comparison thus when no comparable
        # in interfaced system.

    def _sage_(self):
        """
        Attempt to make a native Sage object out of this Maxima object.
        This is useful for automatic coercions in addition to other
        things.

        INPUT: none

        OUTPUT: Sage object

        EXAMPLES::

            sage: a = maxima('sqrt(2) + 2.5'); a
            sqrt(2)+2.5
            sage: b = a._sage_(); b
            sqrt(2) + 2.5
            sage: type(b)
            <type 'sage.symbolic.expression.Expression'>

        We illustrate an automatic coercion::

            sage: c = b + sqrt(3); c
            sqrt(3) + sqrt(2) + 2.5
            sage: type(c)
            <type 'sage.symbolic.expression.Expression'>
            sage: d = sqrt(3) + b; d
            sqrt(3) + sqrt(2) + 2.5
            sage: type(d)
            <type 'sage.symbolic.expression.Expression'>

            sage: a = sage.calculus.calculus.maxima('x^(sqrt(y)+%pi) + sin(%e + %pi)')
            sage: a._sage_()
            x^(pi + sqrt(y)) - sin(e)
            sage: var('x, y')
            (x, y)
            sage: v = sage.calculus.calculus.maxima.vandermonde_matrix([x, y, 1/2])
            sage: v._sage_()
            [  1   x x^2]
            [  1   y y^2]
            [  1 1/2 1/4]

        Check if #7661 is fixed::

            sage: var('delta')
            delta
            sage: (2*delta).simplify()
            2*delta
        """
        import sage.calculus.calculus as calculus
        return calculus.symbolic_expression_from_maxima_string(self.name(),
                maxima=self.parent())

    def _symbolic_(self, R):
        """
        Return a symbolic expression equivalent to this Maxima object.

        INPUT:

        - ``R`` - symbolic ring to convert into

        OUTPUT: symbolic expression

        EXAMPLES::

            sage: t = sqrt(2)._maxima_()
            sage: u = t._symbolic_(SR); u
            sqrt(2)
            sage: u.parent()
            Symbolic Ring

        This is used when converting Maxima objects to the Symbolic Ring::

            sage: SR(t)
            sqrt(2)
        """
        return R(self._sage_())

    def __complex__(self):
        """
        Return a complex number equivalent to this Maxima object.

        INPUT: none

        OUTPUT: complex

        EXAMPLES::

            sage: complex(maxima('sqrt(-2)+1'))
            (1+1.4142135623730951j)
        """
        return complex(self._sage_())

    def _complex_mpfr_field_(self, C):
        """
        Return a mpfr complex number equivalent to this Maxima object.

        INPUT:

        - ``C`` - complex numbers field to convert into

        OUTPUT: complex

        EXAMPLES::

            sage: CC(maxima('1+%i'))
             1.00000000000000 + 1.00000000000000*I
            sage: CC(maxima('2342.23482943872+234*%i'))
             2342.23482943872 + 234.000000000000*I
            sage: ComplexField(10)(maxima('2342.23482943872+234*%i'))
             2300. + 230.*I
            sage: ComplexField(200)(maxima('1+%i'))
            1.0000000000000000000000000000000000000000000000000000000000 + 1.0000000000000000000000000000000000000000000000000000000000*I
            sage: ComplexField(200)(maxima('sqrt(-2)'))
            1.4142135623730950488016887242096980785696718753769480731767*I
            sage: N(sqrt(-2), 200)
            8.0751148893563733350506651837615871941533119425962889089783e-62 + 1.4142135623730950488016887242096980785696718753769480731767*I
        """
        return C(self._sage_())

    def _mpfr_(self, R):
        """
        Return a mpfr real number equivalent to this Maxima object.

        INPUT:

        - ``R`` - real numbers field to convert into

        OUTPUT: real

        EXAMPLES::

            sage: RealField(100)(maxima('sqrt(2)+1'))
            2.4142135623730950488016887242
        """
        return R(self._sage_())

    def _complex_double_(self, C):
        """
        Return a double precision complex number equivalent to this Maxima object.

        INPUT:

        - ``C`` - double precision complex numbers field to convert into

        OUTPUT: complex

        EXAMPLES::

            sage: CDF(maxima('sqrt(2)+1'))
            2.41421356237
        """
        return C(self._sage_())

    def _real_double_(self, R):
        """
        Return a double precision real number equivalent to this Maxima object.

        INPUT:

        - ``R`` - double precision real numbers field to convert into

        OUTPUT: real

        EXAMPLES::

            sage: RDF(maxima('sqrt(2)+1'))
            2.41421356237
        """
        return R(self._sage_())

    def real(self):
        """
        Return the real part of this Maxima element.

        INPUT: none

        OUTPUT: Maxima real

        EXAMPLES::

            sage: maxima('2 + (2/3)*%i').real()
            2
        """
        return self.realpart()

    def imag(self):
        """
        Return the imaginary part of this Maxima element.

        INPUT: none

        OUTPUT: Maxima real

        EXAMPLES::

            sage: maxima('2 + (2/3)*%i').imag()
            2/3
        """
        return self.imagpart()

    def numer(self):
        """
        Return numerical approximation to self as a Maxima object.

        INPUT: none

        OUTPUT: Maxima object

        EXAMPLES::

            sage: a = maxima('sqrt(2)').numer(); a
            1.41421356237309...
            sage: type(a)
            <class 'sage.interfaces.maxima.MaximaElement'>
        """
        return self.comma('numer')

    def str(self):
        """
        Return string representation of this Maxima object.

        INPUT: none

        OUTPUT: string

        EXAMPLES::

            sage: maxima('sqrt(2) + 1/3').str()
            'sqrt(2)+1/3'
        """
        P = self._check_valid()
        return P.get(self._name)

    def __repr__(self):
        """
        Return print representation of this Maxima object.

        INPUT: none

        OUTPUT: string

        The result is cached.

        EXAMPLES::

            sage: maxima('sqrt(2) + 1/3').__repr__()
            'sqrt(2)+1/3'
        """
        P = self._check_valid()
        try:
            return self.__repr
        except AttributeError:
            pass
        r = P.get(self._name)
        self.__repr = r
        return r

    def diff(self, var='x', n=1):
        """
        Return the n-th derivative of self.

        INPUT:

        - ``var`` - variable (default: 'x')

        - ``n`` - integer (default: 1)

        OUTPUT: n-th derivative of self with respect to the variable var

        EXAMPLES::

            sage: f = maxima('x^2')
            sage: f.diff()
            2*x
            sage: f.diff('x')
            2*x
            sage: f.diff('x', 2)
            2
            sage: maxima('sin(x^2)').diff('x',4)
            16*x^4*sin(x^2)-12*sin(x^2)-48*x^2*cos(x^2)

        ::

            sage: f = maxima('x^2 + 17*y^2')
            sage: f.diff('x')
            34*y*'diff(y,x,1)+2*x
            sage: f.diff('y')
            34*y
        """
        return InterfaceElement.__getattr__(self, 'diff')(var, n)

    derivative = diff

    def nintegral(self, var='x', a=0, b=1,
                  desired_relative_error='1e-8',
                  maximum_num_subintervals=200):
        r"""
        Return a numerical approximation to the integral of self from a to
        b.

        INPUT:

        - ``var`` - variable to integrate with respect to

        - ``a`` - lower endpoint of integration

        - ``b`` - upper endpoint of integration

        - ``desired_relative_error`` - (default: '1e-8') the
           desired relative error

        - ``maximum_num_subintervals`` - (default: 200)
           maxima number of subintervals

        OUTPUT:

        - approximation to the integral

        - estimated absolute error of the
           approximation

        - the number of integrand evaluations

        - an error code:

            - ``0`` - no problems were encountered

            - ``1`` - too many subintervals were done

            - ``2`` - excessive roundoff error

            - ``3`` - extremely bad integrand behavior

            - ``4`` - failed to converge

            - ``5`` - integral is probably divergent or slowly convergent

            - ``6`` - the input is invalid

        EXAMPLES::

            sage: maxima('exp(-sqrt(x))').nintegral('x',0,1)
            (0.5284822353142306, 4.16331413788384...e-11, 231, 0)

        Note that GP also does numerical integration, and can do so to very
        high precision very quickly::

            sage: gp('intnum(x=0,1,exp(-sqrt(x)))')
            0.5284822353142307136179049194             # 32-bit
            0.52848223531423071361790491935415653022   # 64-bit
            sage: _ = gp.set_precision(80)
            sage: gp('intnum(x=0,1,exp(-sqrt(x)))')
            0.52848223531423071361790491935415653021675547587292866196865279321015401702040079
        """
        from sage.rings.all import Integer
        v = self.quad_qags(var, a, b, epsrel=desired_relative_error,
                           limit=maximum_num_subintervals)
        return v[0], v[1], Integer(v[2]), Integer(v[3])

    def integral(self, var='x', min=None, max=None):
        r"""
        Return the integral of self with respect to the variable x.

        INPUT:

        - ``var`` - variable

        - ``min`` - default: None

        - ``max`` - default: None

        OUTPUT:

        - the definite integral if xmin is not None

        - an indefinite integral otherwise

        EXAMPLES::

            sage: maxima('x^2+1').integral()
            x^3/3+x
            sage: maxima('x^2+ 1 + y^2').integral('y')
            y^3/3+x^2*y+y
            sage: maxima('x / (x^2+1)').integral()
            log(x^2+1)/2
            sage: maxima('1/(x^2+1)').integral()
            atan(x)
            sage: maxima('1/(x^2+1)').integral('x', 0, infinity)
            %pi/2
            sage: maxima('x/(x^2+1)').integral('x', -1, 1)
            0

        ::

            sage: f = maxima('exp(x^2)').integral('x',0,1); f
            -sqrt(%pi)*%i*erf(%i)/2
            sage: f.numer()
            1.46265174590718...
        """
        I = InterfaceElement.__getattr__(self, 'integrate')
        if min is None:
            return I(var)
        else:
            if max is None:
                raise ValueError("neither or both of min/max must be specified.")
            return I(var, min, max)

    integrate = integral

    def __float__(self):
        """
        Return floating point version of this Maxima element.

        INPUT: none

        OUTPUT: real

        EXAMPLES::

            sage: float(maxima("3.14"))
            3.14
            sage: float(maxima("1.7e+17"))
            1.7e+17
            sage: float(maxima("1.7e-17"))
            1.7e-17
        """
        try:
            return float(repr(self.numer()))
        except ValueError:
            raise TypeError("unable to coerce '%s' to float"%repr(self))

    def __len__(self):
        """
        Return the length of a list.

        INPUT: none

        OUTPUT: integer

        EXAMPLES::

            sage: v = maxima('create_list(x^i,i,0,5)')
            sage: len(v)
            6
        """
        P = self._check_valid()
        return int(P.eval('length(%s)'%self.name()))

    def dot(self, other):
        """
        Implements the notation self . other.

        INPUT:

        - ``other`` - matrix; argument to dot.

        OUTPUT: Maxima matrix

        EXAMPLES::

            sage: A = maxima('matrix ([a1],[a2])')
            sage: B = maxima('matrix ([b1, b2])')
            sage: A.dot(B)
            matrix([a1*b1,a1*b2],[a2*b1,a2*b2])
        """
        P = self._check_valid()
        Q = P(other)
        return P('%s . %s'%(self.name(), Q.name()))

    def __getitem__(self, n):
        r"""
        Return the n-th element of this list.

        INPUT:

        - ``n`` - integer

        OUTPUT: Maxima object

        .. note::

           Lists are 0-based when accessed via the Sage interface, not
           1-based as they are in the Maxima interpreter.

        EXAMPLES::

            sage: v = maxima('create_list(i*x^i,i,0,5)'); v
            [0,x,2*x^2,3*x^3,4*x^4,5*x^5]
            sage: v[3]
            3*x^3
            sage: v[0]
            0
            sage: v[10]
            Traceback (most recent call last):
            ...
            IndexError: n = (10) must be between 0 and 5
        """
        n = int(n)
        if n < 0 or n >= len(self):
            raise IndexError("n = (%s) must be between %s and %s"%(n, 0, len(self)-1))
        # If you change the n+1 to n below, better change __iter__ as well.
        return InterfaceElement.__getitem__(self, n+1)

    def __iter__(self):
        """
        Return an iterator for self.

        INPUT: none

        OUTPUT: iterator

        EXAMPLES::

            sage: v = maxima('create_list(i*x^i,i,0,5)')
            sage: L = list(v)
            sage: [e._sage_() for e in L]
            [0, x, 2*x^2, 3*x^3, 4*x^4, 5*x^5]
        """
        for i in range(len(self)):
            yield self[i]

    def subst(self, val):
        """
        Substitute a value or several values into this Maxima object.

        INPUT:

        - ``val`` - string representing substitution(s) to perform

        OUTPUT: Maxima object

        EXAMPLES::

            sage: maxima('a^2 + 3*a + b').subst('b=2')
            a^2+3*a+2
            sage: maxima('a^2 + 3*a + b').subst('a=17')
            b+340
            sage: maxima('a^2 + 3*a + b').subst('a=17, b=2')
            342
        """
        return self.comma(val)

    def comma(self, args):
        """
        Form the expression that would be written 'self, args' in Maxima.

        INPUT:

        - ``args`` - string

        OUTPUT: Maxima object

        EXAMPLES::

            sage: maxima('sqrt(2) + I').comma('numer')
            I+1.41421356237309...
            sage: maxima('sqrt(2) + I*a').comma('a=5')
            5*I+sqrt(2)
        """
        self._check_valid()
        P = self.parent()
        return P('%s, %s'%(self.name(), args))

    def _latex_(self):
        """
        Return Latex representation of this Maxima object.

        INPUT: none

        OUTPUT: string

        This calls the tex command in Maxima, then does a little
        post-processing to fix bugs in the resulting Maxima output.

        EXAMPLES::

            sage: maxima('sqrt(2) + 1/3 + asin(5)')._latex_()
            '\\sin^{-1}\\cdot5+\\sqrt{2}+{{1}\\over{3}}'

            sage: y,d = var('y,d')
            sage: f = function('f')
            sage: latex(maxima(derivative(f(x*y), x)))
            \left(\left.{{{\it \partial}}\over{{\it \partial}\,{\it t_0}}}\,f  \left({\it t_0}\right)\right|_{\left[ {\it t_0}=x\,y \right] }  \right)\,{\it y}
            sage: latex(maxima(derivative(f(x,y,d), d,x,x,y)))
            {{{\it \partial}^4}\over{{\it \partial}\,{\it d}\,  {\it \partial}\,{\it x}^2\,{\it \partial}\,  {\it y}}}\,f\left({\it x} ,  {\it y} , {\it d}\right)
            sage: latex(maxima(d/(d-2)))
            {{{\it d}}\over{{\it d}-2}}
        """
        self._check_valid()
        P = self.parent()
        s = P._eval_line('tex(%s);'%self.name(), reformat=False)
        if not '$$' in s:
            raise RuntimeError("Error texing Maxima object.")
        i = s.find('$$')
        j = s.rfind('$$')
        s = s[i+2:j]
        s = multiple_replace({'\r\n':' ',
                              '\\%':'',
                              '\\arcsin ':'\\sin^{-1} ',
                              '\\arccos ':'\\cos^{-1} ',
                              '\\arctan ':'\\tan^{-1} ',
                              '\\_SAGE\\_VAR\\_':''}, s)

        # Fix a maxima bug, which gives a latex representation of multiplying
        # two numbers as a single space. This was really bad when 2*17^(1/3)
        # gets TeXed as '2 17^{\frac{1}{3}}'
        #
        # This regex matches a string of spaces preceded by either a '}', a
        # decimal digit, or a ')', and followed by a decimal digit. The spaces
        # get replaced by a '\cdot'.
        s = re.sub(r'(?<=[})\d]) +(?=\d)', '\cdot', s)

        return s

    def trait_names(self, verbose=False):
        """
        Return all Maxima commands, which is useful for tab completion.

        INPUT:

        - ``verbose`` - boolean

        OUTPUT: list of strings

        EXAMPLES::

            sage: m = maxima(2)
            sage: 'gcd' in m.trait_names()
            True
        """
        return self.parent().trait_names(verbose=False)

    def _matrix_(self, R):
        r"""
        If self is a Maxima matrix, return the corresponding Sage matrix
        over the Sage ring `R`.

        INPUT:

        - ``R`` - ring to coerce into

        OUTPUT: matrix

        This may or may not work depending in how complicated the entries
        of self are! It only works if the entries of self can be coerced as
        strings to produce meaningful elements of `R`.

        EXAMPLES::

            sage: _ = maxima.eval("f[i,j] := i/j")
            sage: A = maxima('genmatrix(f,4,4)'); A
            matrix([1,1/2,1/3,1/4],[2,1,2/3,1/2],[3,3/2,1,3/4],[4,2,4/3,1])
            sage: A._matrix_(QQ)
            [  1 1/2 1/3 1/4]
            [  2   1 2/3 1/2]
            [  3 3/2   1 3/4]
            [  4   2 4/3   1]

        You can also use the ``matrix`` command (which is
        defined in ``sage.misc.functional``)::

            sage: matrix(QQ, A)
            [  1 1/2 1/3 1/4]
            [  2   1 2/3 1/2]
            [  3 3/2   1 3/4]
            [  4   2 4/3   1]
        """
        from sage.matrix.all import MatrixSpace
        self._check_valid()
        P = self.parent()
        nrows = int(P.eval('length(%s)'%self.name()))
        if nrows == 0:
            return MatrixSpace(R, 0, 0)(0)
        ncols = int(P.eval('length(%s[1])'%self.name()))
        M = MatrixSpace(R, nrows, ncols)
        s = self.str().replace('matrix','').replace(',',"','").\
            replace("]','[","','").replace('([',"['").replace('])',"']")
        s = eval(s)
        return M([R(x) for x in s])

    def partial_fraction_decomposition(self, var='x'):
        """
        Return the partial fraction decomposition of self with respect to
        the variable var.

        INPUT:

        - ``var`` - string

        OUTPUT: Maxima object

        EXAMPLES::

            sage: f = maxima('1/((1+x)*(x-1))')
            sage: f.partial_fraction_decomposition('x')
            1/(2*(x-1))-1/(2*(x+1))
            sage: print f.partial_fraction_decomposition('x')
                                 1           1
                             --------- - ---------
                             2 (x - 1)   2 (x + 1)
        """
        return self.partfrac(var)

    def _operation(self, operation, right):
        r"""
        Return the result of "self operation right" in Maxima.

        INPUT:

        - ``operation`` - string; operator

        - ``right`` - Maxima object; right operand

        OUTPUT: Maxima object

        Note that right's parent should already be Maxima since this should
        be called after coercion has been performed.

        If right is a ``MaximaFunction``, then we convert
        ``self`` to a ``MaximaFunction`` that takes
        no arguments, and let the
        ``MaximaFunction._operation`` code handle everything
        from there.

        EXAMPLES::

            sage: f = maxima.cos(x)
            sage: f._operation("+", f)
            2*cos(_SAGE_VAR_x)
        """
        P = self._check_valid()

        if isinstance(right, P._object_function_class()):
            fself = P.function('', repr(self))
            return fself._operation(operation, right)

        try:
            return P.new('%s %s %s'%(self._name, operation, right._name))
        except Exception as msg:
            raise TypeError(msg)


class MaximaAbstractFunctionElement(InterfaceFunctionElement):
    pass


class MaximaAbstractFunction(InterfaceFunction):
    pass


class MaximaAbstractElementFunction(MaximaAbstractElement):
    r"""
    Create a Maxima function with the parent ``parent``,
    name ``name``, definition ``defn``, arguments ``args``
    and latex representation ``latex``.

    INPUT:

    - ``parent`` - an instance of a concrete Maxima interface

    - ``name`` - string

    - ``defn`` - string

    - ``args`` - string; comma separated names of arguments

    - ``latex`` - string

    OUTPUT: Maxima function

    EXAMPLES::

        sage: maxima.function('x,y','e^cos(x)')
        e^cos(x)
    """

    def __init__(self, parent, name, defn, args, latex):
        """
        Create a Maxima function.
        See ``MaximaAbstractElementFunction`` for full documentation.

        TESTS::

            sage: from sage.interfaces.maxima_abstract import MaximaAbstractElementFunction
            sage: MaximaAbstractElementFunction == loads(dumps(MaximaAbstractElementFunction))
            True
            sage: f = maxima.function('x,y','sin(x+y)')
            sage: f == loads(dumps(f))
            True
        """
        MaximaAbstractElement.__init__(self, parent, name, is_name=True)
        self.__defn = defn
        self.__args = args
        self.__latex = latex

    def __reduce__(self):
        """
        Implement __reduce__ for ``MaximaAbstractElementFunction``.

        INPUT: none

        OUTPUT:

        A couple consisting of:

        - the function to call for unpickling

        - a tuple of arguments for the function

        EXAMPLES::

            sage: f = maxima.function('x,y','sin(x+y)')
            sage: f.__reduce__()
            (<function reduce_load_MaximaAbstract_function at 0x...>,
             (Maxima, 'sin(x+y)', 'x,y', None))
        """
        return reduce_load_MaximaAbstract_function, (self.parent(),
                            self.__defn, self.__args, self.__latex)

    def __call__(self, *args):
        """
        Return the result of calling this Maxima function
        with the given arguments.

        INPUT:

        - ``args`` - a variable number of arguments

        OUTPUT: Maxima object

        EXAMPLES::

            sage: f = maxima.function('x,y','sin(x+y)')
            sage: f(1,2)
            sin(3)
            sage: f(x,x)
            sin(2*x)
        """
        P = self._check_valid()
        if len(args) == 1:
            args = '(%s)'%args
        return P('%s%s'%(self.name(), args))

    def __repr__(self):
        """
        Return print representation of this Maxima function.

        INPUT: none

        OUTPUT: string

        EXAMPLES::

            sage: f = maxima.function('x,y','sin(x+y)')
            sage: repr(f)
            'sin(x+y)'
        """
        return self.definition()

    def _latex_(self):
        """
        Return latex representation of this Maxima function.

        INPUT: none

        OUTPUT: string

        EXAMPLES::

            sage: f = maxima.function('x,y','sin(x+y)')
            sage: latex(f)
            \mathrm{sin(x+y)}
        """
        if self.__latex is None:
            return r'\mathrm{%s}'%self.__defn
        else:
            return self.__latex

    def arguments(self, split=True):
        r"""
        Returns the arguments of this Maxima function.

        INPUT:

        - ``split`` - boolean; if True return a tuple of strings,
          otherwise return a string of comma-separated arguments

        OUTPUT:

        - a string if ``split`` is False

        - a list of strings if ``split`` is True

        EXAMPLES::

            sage: f = maxima.function('x,y','sin(x+y)')
            sage: f.arguments()
            ['x', 'y']
            sage: f.arguments(split=False)
            'x,y'
            sage: f = maxima.function('', 'sin(x)')
            sage: f.arguments()
            []
        """
        if split:
            return self.__args.split(',') if self.__args != '' else []
        else:
            return self.__args

    def definition(self):
        """
        Returns the definition of this Maxima function as a string.

        INPUT: none

        OUTPUT: string

        EXAMPLES::

            sage: f = maxima.function('x,y','sin(x+y)')
            sage: f.definition()
            'sin(x+y)'
        """
        return self.__defn

    def integral(self, var):
        """
        Returns the integral of self with respect to the variable var.

        INPUT:

        - ``var`` - a variable

        OUTPUT: Maxima function

        Note that integrate is an alias of integral.

        EXAMPLES::

            sage: x,y = var('x,y')
            sage: f = maxima.function('x','sin(x)')
            sage: f.integral(x)
            -cos(x)
            sage: f.integral(y)
            sin(x)*y
        """
        var = str(var)
        P = self._check_valid()
        f = P('integrate(%s(%s), %s)'%(self.name(),
                        self.arguments(split=False), var))

        args = self.arguments()
        if var not in args:
            args.append(var)
        return P.function(",".join(args), repr(f))

    integrate = integral

    def _operation(self, operation, f=None):
        r"""
        This is a utility function which factors out much of the
        commonality used in the arithmetic operations for
        ``MaximaAbstractElementFunction``.

        INPUT:

        - ``operation`` - A string representing the operation
           being performed. For example, '\*', or '1/'.

        - ``f`` - The other operand. If f is
           ``None``, then the operation is assumed to be unary
           rather than binary.

        EXAMPLES::

            sage: f = maxima.function('x,y','sin(x+y)')
            sage: f._operation("+", f)
            2*sin(y+x)
            sage: f._operation("+", 2)
            sin(y+x)+2
            sage: f._operation('-')
            -sin(y+x)
            sage: f._operation('1/')
            1/sin(y+x)
        """
        P = self._check_valid()
        if isinstance(f, P._object_function_class()):
            tmp = list(sorted(set(self.arguments() + f.arguments())))
            args = ','.join(tmp)
            defn = "(%s)%s(%s)"%(self.definition(), operation, f.definition())
        elif f is None:
            args = self.arguments(split=False)
            defn = "%s(%s)"%(operation, self.definition())
        else:
            args = self.arguments(split=False)
            defn = "(%s)%s(%s)"%(self.definition(), operation, repr(f))

        return P.function(args,P.eval(defn))

    def _add_(self, f):
        """
        This Maxima function as left summand.

        EXAMPLES::

            sage: x,y = var('x,y')
            sage: f = maxima.function('x','sin(x)')
            sage: g = maxima.function('x','-cos(x)')
            sage: f+g
            sin(x)-cos(x)
            sage: f+3
            sin(x)+3

        The Maxima variable ``x`` is different from the Sage symbolic variable::

            sage: (f+maxima.cos(x))
            cos(_SAGE_VAR_x)+sin(x)
            sage: (f+maxima.cos(y))
            cos(_SAGE_VAR_y)+sin(x)
            
        Note that you may get unexpected results when calling symbolic expressions
        and not explicitly giving the variables::
            
            sage: (f+maxima.cos(x))(2)
            cos(_SAGE_VAR_x)+sin(2)
            sage: (f+maxima.cos(y))(2)
            cos(_SAGE_VAR_y)+sin(2)
        """
        return self._operation("+", f)

    def _sub_(self, f):
        r"""
        This Maxima function as minuend.

        EXAMPLES::

            sage: x,y = var('x,y')
            sage: f = maxima.function('x','sin(x)')
            
        The Maxima variable ``x`` is different from the Sage symbolic variable::

            sage: (f-maxima.cos(x))
            sin(x)-cos(_SAGE_VAR_x)
            sage: (f-maxima.cos(y))
            sin(x)-cos(_SAGE_VAR_y)
            
        Note that you may get unexpected results when calling symbolic expressions
        and not explicitly giving the variables::
            
            sage: (f-maxima.cos(x))(2)
            sin(2)-cos(_SAGE_VAR_x)
            sage: (f-maxima.cos(y))(2)
            sin(2)-cos(_SAGE_VAR_y)
        """
        return self._operation("-", f)

    def _mul_(self, f):
        r"""
        This Maxima function as left factor.

        EXAMPLES::

            sage: f = maxima.function('x','sin(x)')
            sage: g = maxima('-cos(x)') # not a function!
            sage: f*g
            -cos(x)*sin(x)
            sage: _(2)
            -cos(2)*sin(2)

        ::

            sage: f = maxima.function('x','sin(x)')
            sage: g = maxima('-cos(x)')
            sage: g*f
            -cos(x)*sin(x)
            sage: _(2)
            -cos(2)*sin(2)
            sage: 2*f
            2*sin(x)
        """
        return self._operation("*", f)

    def _div_(self, f):
        r"""
        This Maxima function as dividend.

        EXAMPLES::

            sage: f=maxima.function('x','sin(x)')
            sage: g=maxima('-cos(x)')
            sage: f/g
            -sin(x)/cos(x)
            sage: _(2)
            -sin(2)/cos(2)

        ::

            sage: f=maxima.function('x','sin(x)')
            sage: g=maxima('-cos(x)')
            sage: g/f
            -cos(x)/sin(x)
            sage: _(2)
            -cos(2)/sin(2)
            sage: 2/f
            2/sin(x)
        """
        return self._operation("/", f)

    def __neg__(self):
        r"""
        Additive inverse of this Maxima function.

        EXAMPLES::

            sage: f=maxima.function('x','sin(x)')
            sage: -f
            -sin(x)
        """
        return self._operation('-')

    def __inv__(self):
        r"""
        Multiplicative inverse of this Maxima function.

        EXAMPLES::

            sage: f = maxima.function('x','sin(x)')
            sage: ~f
            1/sin(x)
        """
        return self._operation('1/')

    def __pow__(self,f):
        r"""
        This Maxima function raised to some power.

        EXAMPLES::

            sage: f=maxima.function('x','sin(x)')
            sage: g=maxima('-cos(x)')
            sage: f^g
            1/sin(x)^cos(x)

        ::

            sage: f=maxima.function('x','sin(x)')
            sage: g=maxima('-cos(x)') # not a function
            sage: g^f
            (-cos(x))^sin(x)
        """
        return self._operation("^", f)


def reduce_load_MaximaAbstract_function(parent, defn, args, latex):
    r"""
    Unpickle a Maxima function.

    EXAMPLES::

        sage: from sage.interfaces.maxima_abstract import reduce_load_MaximaAbstract_function
        sage: f = maxima.function('x,y','sin(x+y)')
        sage: _,args = f.__reduce__()
        sage: g = reduce_load_MaximaAbstract_function(*args)
        sage: g == f
        True
    """
    return parent.function(args, defn, defn, latex)

def maxima_version():
    """
    Return Maxima version.

    Currently this calls a new copy of Maxima.

    EXAMPLES::

        sage: from sage.interfaces.maxima_abstract import maxima_version
        sage: maxima_version()
        '5.33.0'
    """
    return os.popen('maxima --version').read().split()[-1]

def maxima_console():
    """
    Spawn a new Maxima command-line session.

    EXAMPLES::

        sage: from sage.interfaces.maxima_abstract import maxima_console
        sage: maxima_console()                    # not tested
        Maxima 5.29.1 http://maxima.sourceforge.net
        ...
    """
    os.system('maxima')<|MERGE_RESOLUTION|>--- conflicted
+++ resolved
@@ -420,11 +420,7 @@
         EXAMPLES::
 
             sage: maxima.version()
-<<<<<<< HEAD
             '5...'
-=======
-            '5.33.0'
->>>>>>> 00199fb2
         """
         return maxima_version()
 
