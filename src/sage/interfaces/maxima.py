r"""
Interface to Maxima

Maxima is a free GPL'd general purpose computer algebra system whose
development started in 1968 at MIT.  It contains symbolic manipulation
algorithms, as well as implementations of special functions, including
elliptic functions and generalized hypergeometric functions. Moreover,
Maxima has implementations of many functions relating to the invariant
theory of the symmetric group $S_n$.  (However, the commands for group
invariants, and the corresponding Maxima documenation, are in French.)
For many links to Maxima documentation see
         \url{http://maxima.sourceforge.net/docs.shtml/}.

AUTHORS OF THIS MODULE:
    - William Stein (2005-12): Initial version
    - David Joyner: Improved documentation
    - William Stein (2006-01-08): Fixed bug in parsing
    - William Stein (2006-02-22): comparisons (following suggestion of David Joyner)
    - William Stein (2006-02-24): *greatly* improved robustness by adding
                                  sequence numbers to IO bracketing in _eval_line
    - David Joyner (2006-09): fixed de_plot and added (in addition to gnuplot) a
                              matplotlib (default) plotting option

If the string "error" (case insensitive) occurs in the output of
anything from maxima, a RuntimeError exception is raised.

EXAMPLES:
We evaluate a very simple expression in maxima.
    sage: maxima('3 * 5')
    15

We factor $x^5 - y^5$ in Maxima in several different ways.
The first way yields a Maxima object.
    sage: F = maxima.factor('x^5 - y^5')
    sage: F
    -(y - x)*(y^4 + x*y^3 + x^2*y^2 + x^3*y + x^4)
    sage: type(F)
    <class 'sage.interfaces.maxima.MaximaElement'>

Note that Maxima objects can also be displayed using ``ASCII art'';
to see a normal linear representation of any Maxima object x,
use \code{str(x)}.
    sage: F.display2d()
                               4      3    2  2    3      4
                   - (y - x) (y  + x y  + x  y  + x  y + x )

We can make this the default:
    sage: maxima.display2d(True)
    sage: F
                               4      3    2  2    3      4
                   - (y - x) (y  + x y  + x  y  + x  y + x )

You can always use \code{x.str()} to obtain the linear representation
of an object, even without changing the display2d flag.  This can
be useful for moving maxima data to other systems.
    sage: F.str()
    '-(y - x)*(y^4 + x*y^3 + x^2*y^2 + x^3*y + x^4)'

    sage: maxima.display2d(False)
    sage: F
    -(y - x)*(y^4 + x*y^3 + x^2*y^2 + x^3*y + x^4)


The \code{maxima.eval} command evaluates an expression in maxima
and returns the result as a string.

    sage: print maxima.eval('factor(x^5 - y^5)')
    -(y - x)*(y^4 + x*y^3 + x^2*y^2 + x^3*y + x^4)

We can create the polynomial $f$ as a Maxima polynomial, then call
the factor method on it.  Notice that the notation \code{f.factor()}
is consistent with how the rest of \sage works.
    sage: f = maxima('x^5 - y^5')
    sage: f^2
    (x^5 - y^5)^2
    sage: f.factor()
    -(y - x)*(y^4 + x*y^3 + x^2*y^2 + x^3*y + x^4)

Control-C interruption works well with the maxima interface,
because of the excellent implementation of maxima.  For example,
try the following sum but with a much bigger range, and hit
control-C.
    sage: maxima('sum(1/x^2, x, 1, 10)')
    1968329/1270080

\subsection{Tutorial}
We follow the tutorial at
\url{http://maxima.sourceforge.net/docs/intromax/}.

    sage: maxima('1/100 + 1/101')
    201/10100

    sage: a = maxima('(1 + sqrt(2))^5'); a
    (sqrt(2) + 1)^5
    sage: a.expand()
    29*sqrt(2) + 41

    sage: a = maxima('(1 + sqrt(2))^5')
    sage: float(a)
    82.012193308819747
    sage: a.numer()
    82.01219330881975

    sage: maxima.eval('fpprec : 100')
    '100'
    sage: a.bfloat()
    8.20121933088197564152489730020812442785204843859314941221237124017312418754011041266612384955016056b1

    sage: maxima('100!')
    93326215443944152681699238856266700490715968264381621468592963895217599993229915608941463976156518286253697920827223758251185210916864000000000000000000000000

    sage: f = maxima('(x + 3*y + x^2*y)^3')
    sage: f.expand()
    x^6*y^3 + 9*x^4*y^3 + 27*x^2*y^3 + 27*y^3 + 3*x^5*y^2 + 18*x^3*y^2 + 27*x*y^2 + 3*x^4*y + 9*x^2*y + x^3
    sage: f.subst('x=5/z')
    (5/z + 25*y/z^2 + 3*y)^3
    sage: g = f.subst('x=5/z')
    sage: h = g.ratsimp(); h
    (27*y^3*z^6 + 135*y^2*z^5 + (675*y^3 + 225*y)*z^4 + (2250*y^2 + 125)*z^3 + (5625*y^3 + 1875*y)*z^2 + 9375*y^2*z + 15625*y^3)/z^6
    sage: h.factor()
    (3*y*z^2 + 5*z + 25*y)^3/z^6

    sage: eqn = maxima(['a+b*c=1', 'b-a*c=0', 'a+b=5'])
    sage: s = eqn.solve('[a,b,c]'); s
    [[a = (25*sqrt(79)*%i + 25)/(6*sqrt(79)*%i - 34),b = (5*sqrt(79)*%i + 5)/(sqrt(79)*%i + 11),c = (sqrt(79)*%i + 1)/10],[a = (25*sqrt(79)*%i - 25)/(6*sqrt(79)*%i + 34),b = (5*sqrt(79)*%i - 5)/(sqrt(79)*%i - 11),c =  - (sqrt(79)*%i - 1)/10]]

Here is an example of solving an algebraic equation:
    sage: maxima('x^2+y^2=1').solve('y')
    [y =  - sqrt(1 - x^2),y = sqrt(1 - x^2)]
    sage: maxima('x^2 + y^2 = (x^2 - y^2)/sqrt(x^2 + y^2)').solve('y')
    [y =  - sqrt(( - y^2 - x^2)*sqrt(y^2 + x^2) + x^2),y = sqrt(( - y^2 - x^2)*sqrt(y^2 + x^2) + x^2)]

You can even nicely typeset the solution in latex:
    sage: latex(s)
    \left[ \left[ a=\frac{25 \sqrt{79} i+25}{6 \sqrt{79} i-34} , b=  \frac{5 \sqrt{79} i+5}{\sqrt{79} i+11} , c=\frac{\sqrt{79} i+1}{10}   \right]  , \left[ a=\frac{25 \sqrt{79} i-25}{6 \sqrt{79} i+34} , b=  \frac{5 \sqrt{79} i-5}{\sqrt{79} i-11} , c=-\frac{\sqrt{79} i-1}{10}   \right]  \right]

To have the above appear onscreen via \code{xdvi}, type \code{view(s)}.
(TODO: For OS X should create pdf output and use preview instead?)

    sage: e = maxima('sin(u + v) * cos(u)^3'); e
    cos(u)^3*sin(v + u)
    sage: f = e.trigexpand(); f
    cos(u)^3*(cos(u)*sin(v) + sin(u)*cos(v))
    sage: f.trigreduce()
    (sin(v + 4*u) + sin(v - 2*u))/8 + (3*sin(v + 2*u) + 3*sin(v))/8
    sage: w = maxima('3 + k*%i')
    sage: f = w^2 + maxima('%e')^w
    sage: f.realpart()
    %e^3*cos(k) - k^2 + 9

    sage: f = maxima('x^3 * %e^(k*x) * sin(w*x)'); f
    x^3*%e^(k*x)*sin(w*x)
    sage: f.diff('x')
    k*x^3*%e^(k*x)*sin(w*x) + 3*x^2*%e^(k*x)*sin(w*x) + w*x^3*%e^(k*x)*cos(w*x)
    sage: f.integrate('x')
    (((k*w^6 + 3*k^3*w^4 + 3*k^5*w^2 + k^7)*x^3 + (3*w^6 + 3*k^2*w^4 - 3*k^4*w^2 - 3*k^6)*x^2 + ( - 18*k*w^4 - 12*k^3*w^2 + 6*k^5)*x - 6*w^4 + 36*k^2*w^2 - 6*k^4)*%e^(k*x)*sin(w*x) + (( - w^7 - 3*k^2*w^5 - 3*k^4*w^3 - k^6*w)*x^3 + (6*k*w^5 + 12*k^3*w^3 + 6*k^5*w)*x^2 + (6*w^5 - 12*k^2*w^3 - 18*k^4*w)*x - 24*k*w^3 + 24*k^3*w)*%e^(k*x)*cos(w*x))/(w^8 + 4*k^2*w^6 + 6*k^4*w^4 + 4*k^6*w^2 + k^8)

    sage: f = maxima('1/x^2')
    sage: f.integrate('x', 1, 'inf')
    1
    sage: g = maxima('f/sinh(k*x)^4')
    sage: g.taylor('x', 0, 3)
    f/(k^4*x^4) - 2*f/(3*k^2*x^2) + 11*f/45 - 62*k^2*f*x^2/945

    sage: maxima.taylor('asin(x)','x',0, 10)
    x + x^3/6 + 3*x^5/40 + 5*x^7/112 + 35*x^9/1152

\subsection{Examples involving matrices}
We illustrate computing with the matrix whose $i,j$ entry
is $i/j$, for $i,j=1,\ldots,4$.

    sage: f = maxima.eval('f[i,j] := i/j')
    sage: A = maxima('genmatrix(f,4,4)'); A
    matrix([1,1/2,1/3,1/4],[2,1,2/3,1/2],[3,3/2,1,3/4],[4,2,4/3,1])
    sage: A.determinant()
    0
    sage: A.echelon()
    matrix([1,1/2,1/3,1/4],[0,0,0,0],[0,0,0,0],[0,0,0,0])
    sage: A.eigenvalues()
    [[0,4],[3,1]]
    sage: A.eigenvectors()
    [[[0,4],[3,1]],[1,0,0, - 4],[0,1,0, - 2],[0,0,1, - 4/3],[1,2,3,4]]

We can also compute the echelon form in \sage:
    sage: B = matrix(QQ, A)
    sage: B.echelon_form()
    [  1 1/2 1/3 1/4]
    [  0   0   0   0]
    [  0   0   0   0]
    [  0   0   0   0]
    sage: B.charpoly().factor()
    (x - 4) * x^3

\subsection{Laplace Transforms}
We illustrate Laplace transforms:
    sage: _ = maxima.eval("f(t) := t*sin(t)")
    sage: maxima("laplace(f(t),t,s)")
    2*s/(s^2 + 1)^2

    sage: maxima("laplace(delta(t-3),t,s)") #Dirac delta function
    %e^-(3*s)

    sage: _ = maxima.eval("f(t) := exp(t)*sin(t)")
    sage: maxima("laplace(f(t),t,s)")
    1/(s^2 - 2*s + 2)

    sage: _ = maxima.eval("f(t) := t^5*exp(t)*sin(t)")
    sage: maxima("laplace(f(t),t,s)")
    360*(2*s - 2)/(s^2 - 2*s + 2)^4 - 480*(2*s - 2)^3/(s^2 - 2*s + 2)^5 + 120*(2*s - 2)^5/(s^2 - 2*s + 2)^6
    sage: maxima("laplace(f(t),t,s)").display2d()
                                             3                 5
               360 (2 s - 2)    480 (2 s - 2)     120 (2 s - 2)
              --------------- - --------------- + ---------------
                2           4     2           5     2           6
              (s  - 2 s + 2)    (s  - 2 s + 2)    (s  - 2 s + 2)

    sage: maxima("laplace(diff(x(t),t),t,s)")
    s*laplace(x(t),t,s) - x(0)

    sage: maxima("laplace(diff(x(t),t,2),t,s)")
    -at('diff(x(t),t,1),t = 0) + s^2*laplace(x(t),t,s) - x(0)*s

It is difficult to read some of these without the 2d representation:
    sage.: maxima("laplace(diff(x(t),t,2),t,s)").display2d()
                         !
                d        !         2
              - -- (x(t))!      + s  laplace(x(t), t, s) - x(0) s
                dt       !
                         !t = 0

Even better, use \code{view(maxima("laplace(diff(x(t),t,2),t,s)"))} to see
a typeset version.

\subsection{Continued Fractions}

A continued fraction $a + 1/(b + 1/(c + \cdots))$ is
represented in maxima by the list $[a, b, c, \ldots]$.

    sage: maxima("cf((1 + sqrt(5))/2)")
    [1,1,1,1,2]
    sage: maxima("cf ((1 + sqrt(341))/2)")
    [9,1,2,1,2,1,17,1,2,1,2,1,17,1,2,1,2,1,17,2]

\subsection{Special examples}

In this section we illustrate calculations that would be awkward to do
(as far as I know) in non-symbolic computer algebra systems like MAGMA
or GAP.

We compute the gcd of $2x^{n+4} - x^{n+2}$ and $4x^{n+1} + 3x^n$
for arbitrary $n$.

    sage: f = maxima('2*x^(n+4) - x^(n+2)')
    sage: g = maxima('4*x^(n+1) + 3*x^n')
    sage: f.gcd(g)
    x^n

You can plot 3d graphs (via gnuplot):

    sage.: maxima('plot3d(x^2-y^2, [x,-2,2], [y,-2,2], [grid,12,12])')
    [displays a 3 dimensional graph]

You can formally evaluate sums (note the \code{nusum} command):

    sage: S = maxima('nusum(exp(1+2*i/n),i,1,n)')
    sage.: S.display2d()
                            2/n + 3                   2/n + 1
                          %e                        %e
                   ----------------------- - -----------------------
                      1/n         1/n           1/n         1/n
                   (%e    - 1) (%e    + 1)   (%e    - 1) (%e    + 1)

We formally compute the limit as $n\to\infty$ of $2S/n$ as follows:

    sage: T = S*maxima('2/n')
    sage: T.tlimit('n','inf')
    %e^3 - %e

\subsection{Miscellaneous}
Obtaining digits of $\pi$:
    sage: maxima.eval('fpprec : 100')
    '100'
    sage: maxima(pi).bfloat()
    3.141592653589793238462643383279502884197169399375105820974944592307816406286208998628034825342117068b0

Defining functions in maxima:
    sage: maxima.eval('fun[a] := a^2')
    'fun[a] := a^2'
    sage: maxima('fun[10]')
    100

\subsection{Interactivity}
Unfortunately maxima doesn't seem to have a non-interactive mode,
which is needed for the \sage interface.  If any \sage call leads
to maxima interactively answering questions, then the questions
can't be answered and the maxima session may hang.
See the discussion at \url{http://www.ma.utexas.edu/pipermail/maxima/2005/011061.html}
for some ideas about how to fix this problem.  An
example that illustrates this problem is
\code{maxima.eval('integrate (exp(a*x), x, 0, inf)')}.

\subsection{Latex Output}
The latex output of Maxima is not perfect.  E.g.,

    sage: maxima.eval('tex(sin(u) + sinh(v^2))')
    '$$\\sinhv^2 + \\sinu$$false'

Notice the lack of space after the sin macro, which is a latex syntax
error.  In \sage this is automatically fixed via a substition for
trig functions, which may have potentially bad side effects:

    sage: latex(maxima('sin(u) + sinh(v^2)'))
    \sinh v^2+\sin u

It would be nice if somebody would fix this problem.  One way would
be to improve Maxima by making the fix to Maxima and giving this back
to the Maxima people.

Here's another example:

    sage: g = maxima('exp(3*%i*x)/(6*%i) + exp(%i*x)/(2*%i) + c')
    sage: latex(g)
     -\frac{i e^{3 i x}}{6}-\frac{i e^{i x}}{2}+c

\subsection{Long Input}
The MAXIMA interface reads in even very long input (using files) in a
robust manner, as long as you are creating a new object.
\note{Using \code{maxima.eval} for long input
is much less robust, and is not recommended.}

    sage: t = '"%s"'%10^10000   # ten thousand character string.
    sage: a = maxima(t)
"""

#*****************************************************************************
#       Copyright (C) 2005 William Stein <wstein@ucsd.edu>
#
#  Distributed under the terms of the GNU General Public License (GPL)
#
#    This code is distributed in the hope that it will be useful,
#    but WITHOUT ANY WARRANTY; without even the implied warranty of
#    MERCHANTABILITY or FITNESS FOR A PARTICULAR PURPOSE.  See the GNU
#    General Public License for more details.
#
#  The full text of the GPL is available at:
#
#                  http://www.gnu.org/licenses/
#*****************************************************************************

import os, re

from expect import Expect, ExpectElement, tmp

from sage.misc.misc import verbose
from sage.misc.sage_eval import sage_eval
from sage.misc.multireplace import multiple_replace

SAGE_START = '_s_start_'
SAGE_END = '_s_stop_'
cnt = 0
seq = 0

<<<<<<< HEAD
=======
from sage.misc.all import pager, verbose, DOT_SAGE, SAGE_ROOT

COMMANDS_CACHE = '%s/maxima_commandlist_cache.sobj'%DOT_SAGE

import sage.server.support

>>>>>>> 2d19d429
# The Maxima "apropos" command, e.g., apropos(det) gives a list
# of all identifiers that begin in a certain way.  This could
# maybe be useful somehow... (?)  Also maxima has a lot for getting
# documentation from the system -- this could also be useful.

class Maxima(Expect):
    """
    Interface to the Maxima interpreter.
    """
    def __call__(self, x):
        import sage.rings.all
        if sage.rings.all.is_Infinity(x):
            return Expect.__call__(self, 'inf')
        else:
            return Expect.__call__(self, x)

    def __init__(self, script_subdirectory=None, logfile=None, server=None):
        """
        Create an instance of the Maxima interpreter.
        """
        # TODO: Input and output prompts in maxima can be changed by
        # setting inchar and outchar..
        eval_using_file_cutoff = 200
        self.__eval_using_file_cutoff = eval_using_file_cutoff
        Expect.__init__(self,
                        name = 'maxima',
                        prompt = '\(\%i[0-9]+\)',
                        command = "maxima --disable-readline",
                        maxread = 1,    # CRUCIAL to use less buffering for maxima (or get all kinds of hangs on OS X and 64-bit machines, etc!
                        script_subdirectory = script_subdirectory,
                        restart_on_ctrlc = False,
                        verbose_start = False,
                        init_code = ['display2d : false',  # no ascii art output
                                     'load("mactex-utilities")'   # latex instead of plain tex from tex command
                                     ],
                        logfile = logfile,
                        eval_using_file_cutoff=eval_using_file_cutoff)
        self._display2d = False

    def _start(self):
        # For some reason sending a single input line at startup avoids
        # lots of weird timing issues when doing doctests.
        Expect._start(self)
        self(1)

    # this doesn't work.
    #def x_start(self):
    #    Expect._start(self)
    #    self._expect.sendline('inchar:"__SAGE__";')
    #    self._change_prompt('__SAGE__[0-9]+\)')
    #    self.expect().expect('__SAGE__[0-9]+\)')

    def _eval_line_using_file(self, line, tmp):
        F = open(tmp, 'w')
        F.write(line)
        F.close()
        if self._expect is None:
            self._start()
        # For some reason this trivial comp
        # keeps certain random freezes from occuring.  Do not remove this.
        # The space before the \n is also important.
        self._expect.sendline('0;batchload("%s"); \n'%tmp)
        self._expect.expect(self._prompt)
        return ''

    def __reduce__(self):
        return reduce_load_Maxima, tuple([])

    def _quit_string(self):
        return 'quit();'

    def _eval_line(self, line, reformat=True, allow_use_file=False,
                   wait_for_prompt=True):
        if not wait_for_prompt:
            return Expect._eval_line(self, line)
        line = line.rstrip().rstrip(';')
        if line == '':
            return ''
        global seq
        seq += 1
        start = SAGE_START + str(seq)
        end = SAGE_END + str(seq)
<<<<<<< HEAD
        line = '%s; %s; %s;'%(start, line, end)
        #print line
=======
        line = '%s;\n%s; %s;'%(start, line, end)
>>>>>>> 2d19d429
        if self._expect is None:
            self._start()
        if allow_use_file and self.__eval_using_file_cutoff and \
                            len(line) > self.__eval_using_file_cutoff:
            return self._eval_line_using_file(line, tmp)
        try:
            E = self._expect
            #print "in = '%s'"%line
            E.sendline(line)
            self._expect.expect(end)
            self._expect.expect(end)
            out = self._expect.before
            #print "out = '%s'"%out
            self._expect.expect(self._prompt)
            out += self._expect.before

        except KeyboardInterrupt:
            self._keyboard_interrupt()

        i = out.rfind(start)
        j = out.rfind(end)
        out = out[i+len(start):j]
        if not reformat:
            return out
        if 'error' in out:
            return out
        out = out.lstrip()
        #i = out.rfind('(')
        #out = out[:i].strip()
        i = out.find('(%o')
        out0 = out[:i].strip()
        i += out[i:].find(')')
        out1 = out[i+1:].strip()
        out = out0 + out1
        out = ''.join(out.split())    # no whitespace
        out = out.replace('-', ' - ').replace('+',' + ').replace('=',' = ').replace(': =',' :=').replace('^ - ','^-')
        #out = out.replace('+',' + ').replace('=',' = ').replace(': =',' :=')
        if out[:3] == ' - ':
            out = '-' + out[3:]
        out = out.replace('E - ', 'E-')
        out = out.replace('%e - ', '%e-')
        i = out.rfind('(%o')
        if i != -1:
            out = out[:i]
        return out


    ###########################################
    # Interactive help
    ###########################################

    # This doesn't work because of how weird interaction is.
    # System call method below is much more robust.
<<<<<<< HEAD
##     def help(self, s):
=======
    #def help(self, s):
    #    return "Help on Maxima commands currently not implemented (see %s/devel/sage/interfaces/maxima.py if you want to try to implement it)."%SAGE_ROOT
>>>>>>> 2d19d429
##         if self._expect is None:
##             self._start()
##         E = self._expect
##         if E is None:
##             raise RuntimError, "unable to start maxima"
##         E.sendline('describe("%s");'%s)
##         #old_timeout = E.timeout
##         #E.timeout = 0.2
##         E.expect("`all' or `none': ")
##         E.sendline('all\n\n')
##         E.sendline('all\n\n')
##         #E.expect(self._prompt)
##         E.expect('%o')
##         print E.before
##     # override the builtin describe command

    def help(self, s):
<<<<<<< HEAD
        os.system('maxima -r "describe(%s);"'%s)
=======
        if sage.server.support.EMBEDDED_MODE:
            os.system('maxima -r "describe(%s); "< /dev/null'%s)
        else:
            os.system('maxima -r "describe(%s);"'%s)
>>>>>>> 2d19d429

    def example(self, s):
        if sage.server.support.EMBEDDED_MODE:
            os.system('maxima -r "example(%s);" < /dev/null'%s)
        else:
            os.system('maxima -r "example(%s);"'%s)

    describe = help

    def demo(self, s):
        if sage.server.support.EMBEDDED_MODE:
            os.system('maxima -r "demo(%s);" < /dev/null'%s)
        else:
            os.system('maxima -r "demo(%s);"'%s)

    def _object_class(self):
        return MaximaElement

    def _true_symbol(self):
        return 'true'

    def _false_symbol(self):
        return 'false'

    def function(self, args, defn, repr=None, latex=None):
        """
        Return the Maxima function with given arguments
        and definition.

        INPUT:
            args -- a string with variable names separated by commas
            defn -- a string (or Maxima expression) that defines
                    a function of the arguments in Maxima.
            repr -- an optional string; if given, this is how the function will print.

        EXAMPLES:
            sage: f = maxima.function('x', 'sin(x)')
            sage: f(3.2)
            -0.058374143427580086
            sage: f = maxima.function('x,y', 'sin(x)+cos(y)')
            sage: f(2,3.5)
            sin(2) - 0.9364566872907963
            sage: f
            sin(x)+cos(y)

            sage: g = f.integrate('z'); g
            (cos(y) + sin(x))*z
            sage: g(1,2,3)
            3*(cos(2) + sin(1))

        The function definition can be a maxima object:
            sage: an_expr = maxima('sin(x)*gamma(x)')
            sage: t = maxima.function('x', an_expr)
            sage: t
            gamma(x)*sin(x)
            sage: t(2)
            sin(2)
            sage: float(t(2))
            0.90929742682568171
            sage: loads(t.dumps())
            gamma(x)*sin(x)
        """
        name = self._next_var_name()
        defn = str(defn)
        args = str(args)
        maxima.eval('%s(%s) := %s'%(name, args, defn))
        if repr is None:
            repr = defn
        f = MaximaFunction(self, name, repr, args, latex)
        return f

    def set(self, var, value):
        """
        Set the variable var to the given value.
        """
        cmd = '%s : %s;'%(var, value)
        #out = self._eval_line(cmd, reformat=False)
        out = self._eval_line(cmd, reformat=False, allow_use_file=True)

        if out.find("error") != -1:
            raise TypeError, "Error executing code in Maxima\nCODE:\n\t%s\nMaxima ERROR:\n\t%s"%(cmd, out)


    def get(self, var):
        """
        Get the string value of the variable var.
        """
        s = self._eval_line('%s'%var)
        return s

    #def clear(self, var):
    #    """
    #    Clear the variable named var.
    #    """
    #    if self._expect is None:
    #        return
    #    self._expect.sendline('kill(%s);'%var)
    #    self._expect.expect(self._prompt)

    def console(self):
        maxima_console()

    def version(self):
        return maxima_version()

    def display2d(self, flag=True):
        """
        Set the flag that determines whether Maxima objects are
        printed using their 2-d ASCII art representation.  When the
        maxima interface starts the default is that objects are not
        represented in 2-d.

        INPUT:
            flag -- bool (default: True)

        EXAMPLES
            sage: maxima('1/2')
            1/2
            sage: maxima.display2d(True)
            sage: maxima('1/2')
                                           1
                                           -
                                           2
            sage: maxima.display2d(False)
        """
        self._display2d = bool(flag)

    def plot2d(self, *args):
        r"""
        Plot a 2d graph using Maxima / gnuplot.

        maxima.plot2d(f, '[var, min, max]', options)

        INPUT:
            f -- a string representing a function (such as f="sin(x)")
            [var, xmin, xmax]
            options -- an optional string representing plot2d options in gnuplot format

        EXAMPLES:
            sage.: maxima.plot2d('sin(x)','[x,-5,5]')
            sage.: opts = '[gnuplot_term, ps], [gnuplot_out_file, "sin-plot.eps"]'
            sage.: maxima.plot2d('sin(x)','[x,-5,5]',opts)

        The eps file is saved in the current directory.

        AUTHOR: William Stein and David Joyner
        """
        self('plot2d(%s)'%(','.join([str(x) for x in args])))

    def plot2d_parametric(self, r, var, trange, nticks=50, options=None):
        r"""
        Plots r = [x(t), y(t)] for t = tmin...tmax using gnuplot with options

        INPUT:
            r -- a string representing a function (such as r="[x(t),y(t)]")
            var -- a string representing the variable (such as var = "t")
            trange -- [tmin, tmax] are numbers with tmin<tmax
            nticks -- int (default: 50)
            options -- an optional string representing plot2d options in gnuplot format

        EXAMPLES:
            sage.: maxima.plot2d_parametric(["sin(t)","cos(t)"], "t",[-3.1,3.1])

            sage.: opts = '[gnuplot_preamble, "set nokey"], [gnuplot_term, ps], [gnuplot_out_file, "circle-plot.eps"]'
            sage.: maxima.plot2d_parametric(["sin(t)","cos(t)"], "t", [-3.1,3.1], options=opts)

        The eps file is saved to the current working directory.

        Here is another fun plot:
            sage.: maxima.plot2d_parametric(["sin(5*t)","cos(11*t)"], "t", [0,2*pi()], nticks=400)

        AUTHOR: William Stein and David Joyner
        """
        tmin = trange[0]
        tmax = trange[1]
        cmd = "plot2d([parametric, %s, %s, [%s, %s, %s], [nticks, %s]]"%( \
                   r[0], r[1], var, tmin, tmax, nticks)
        if options is None:
            cmd += ")"
        else:
            cmd += ", %s)"%options
        self(cmd)

    def plot3d(self, *args):
        r"""
        Plot a 3d graph using Maxima / gnuplot.

        maxima.plot3d(f, '[x, xmin, xmax]', '[y, ymin, ymax]', '[grid, nx, ny]', options)

        INPUT:
            f -- a string representing a function (such as f="sin(x)")
            [var, min, max]

        EXAMPLES:
            sage.: maxima.plot3d('1 + x^3 - y^2', '[x,-2,2]', '[y,-2,2]', '[grid,12,12]')
            sage.: maxima.plot3d('sin(x)*cos(y)', '[x,-2,2]', '[y,-2,2]', '[grid,30,30]')
            sage.: opts = '[gnuplot_term, ps], [gnuplot_out_file, "sin-plot.eps"]'
            sage.: maxima.plot3d('sin(x+y)', '[x,-5,5]', '[y,-1,1]', opts)

        The eps file is saved in the current working directory.

        AUTHOR: William Stein and David Joyner
        """
        self('plot3d(%s)'%(','.join([str(x) for x in args])))

    def plot3d_parametric(self, r, vars, urange, vrange, options=None):
        r"""
        Plot a 3d parametric graph with r=(x,y,z), x = x(u,v), y = y(u,v), z = z(u,v),
        for u = umin...umax, v = vmin...vmax using gnuplot with options.

        INPUT:
            x, y, z -- a string representing a function (such as x="u^2+v^2", ...)
            vars is a list or two strings representing variables (such as vars = ["u","v"])
            urange -- [umin, umax]
            vrange -- [vmin, vmax] are lists of numbers with
            umin < umax, vmin < vmax
            options -- optional string representing plot2d options in gnuplot format

        OUTPUT:
            displays a plot on screen or saves to a file

        EXAMPLES:
            sage.: maxima.plot3d_parametric(["v*sin(u)","v*cos(u)","v"], ["u","v"],[-3.2,3.2],[0,3])
            sage.: opts = '[gnuplot_term, ps], [gnuplot_out_file, "sin-cos-plot.eps"]'
            sage.: maxima.plot3d_parametric(["v*sin(u)","v*cos(u)","v"], ["u","v"],[-3.2,3.2],[0,3],opts)

        The eps file is saved in the current working directory.

        Here is a torus:

            sage.: _ = maxima.eval("expr_1: cos(y)*(10.0+6*cos(x)); expr_2: sin(y)*(10.0+6*cos(x)); expr_3: -6*sin(x);")  # optional
            sage.: maxima.plot3d_parametric(["expr_1","expr_2","expr_3"], ["x","y"],[0,6],[0,6])

        Here is a Mobius strip:
            sage.: x = "cos(u)*(3 + v*cos(u/2))"
            sage.: y = "sin(u)*(3 + v*cos(u/2))"
            sage.: z = "v*sin(u/2)"
            sage.: maxima.plot3d_parametric([x,y,z],["u","v"],[-3.1,3.2],[-1/10,1/10])

        AUTHOR: William Stein and David Joyner
        """
        umin = urange[0]
        umax = urange[1]
        vmin = vrange[0]
        vmax = vrange[1]
        cmd = 'plot3d([%s, %s, %s], [%s, %s, %s], [%s, %s, %s]'%(
            r[0], r[1], r[2], vars[0], umin, umax, vars[1], vmin, vmax)
        if options is None:
            cmd += ')'
        else:
            cmd += ', %s)'%options
        maxima(cmd)

    def de_solve(maxima, de, vars, ics=None):
        """
        Solves a 1st or 2nd order ordinary differential equation (ODE)
        in two variables, possibly with initial conditions.

        INPUT:
            de -- a string representing the ODE
            vars -- a list of strings representing the two variables.
            ics -- a triple of numbers [a,b1,b2] representing
                   y(a)=b1, y'(a)=b2

        EXAMPLES:
            sage.: maxima.de_solve('diff(y,x,2) + 3*x = y', ['x','y'], [1,1,1])
            y = 3*x - 2*%e^(x - 1)
            sage.: maxima.de_solve('diff(y,x,2) + 3*x = y', ['x','y'])
            y = %k1*%e^x + %k2*%e^ - x + 3*x
            sage.: maxima.de_solve('diff(y,x) + 3*x = y', ['x','y'])
            y = (%c - 3*( - x - 1)*%e^ - x)*%e^x
            sage.: maxima.de_solve('diff(y,x) + 3*x = y', ['x','y'],[1,1])
            y =  - %e^ - 1*(5*%e^x - 3*%e*x - 3*%e)

        AUTHOR: William Stein and David Joyner
        """
        if not isinstance(vars, str):
            str_vars = '%s, %s'%(vars[1], vars[0])
        else:
            str_vars = vars
        maxima.eval('depends(%s)'%str_vars)
        m = maxima(de)
        a = 'ode2(%s, %s)'%(m.name(), str_vars)
        if ics != None:
            if len(ics) == 3:
                cmd = "ic2("+a+",%s=%s,%s=%s,diff(%s,%s)=%s);"%(vars[0],ics[0], vars[1],ics[1], vars[1], vars[0], ics[2])
                return maxima(cmd)
            if len(ics) == 2:
                return maxima("ic1("+a+",%s=%s,%s=%s);"%(vars[0],ics[0], vars[1],ics[1]))
        return maxima(a+";")

    def de_solve_laplace(self, de, vars, ics=None):
        """
        Solves an ordinary differential equation (ODE) using Laplace transforms using
        maxima.

        INPUT:
            de -- a string representing the ODE
                  (e.g., de = "diff(f(x),x,2)=diff(f(x),x)+sin(x)")
            vars -- a list of strings representing the variables
                  (e.g., vars = ["x","f"])
            ics -- a list of numbers representing initial conditions,
                   with symbols allowed which are represented by strings
                   (eg, f(0)=1, f'(0)=2 is ics = [0,1,2])

        EXAMPLES:
            sage.: maxima.clear('x'); maxima.clear('f')
            sage.: maxima.de_solve_laplace("diff(f(x),x,2) = 2*diff(f(x),x)-f(x)", ["x","f"], [0,1,2])
            f(x) = x*%e^x + %e^x

            sage.: maxima.clear('x'); maxima.clear('f')
            sage.: f = maxima.de_solve_laplace("diff(f(x),x,2) = 2*diff(f(x),x)-f(x)", ["x","f"])
            sage.: f
            f(x) = x*%e^x*(at('diff(f(x),x,1),x = 0)) - f(0)*x*%e^x + f(0)*%e^x
            sage.: f.display2d()
                                               !
                                   x  d        !                  x          x
                        f(x) = x %e  (-- (f(x))!     ) - f(0) x %e  + f(0) %e
                                      dx       !
                                               !x = 0


        \note{The second equation sets the values of $f(0)$ and
        $f'(0)$ in maxima, so subsequent ODEs involving these
        variables will have these initial conditions automatically
        imposed.}

        AUTHOR: William Stein and David Joyner
        """
        if not (ics is None):
            d = len(ics)
            for i in range(0,d-1):
                ic = 'atvalue(diff(%s(%s), %s, %s), %s = %s, %s)'%(
                    vars[1], vars[0], vars[0], i, vars[0], ics[0], ics[1+i])
                maxima.eval(ic)
        return maxima('desolve(%s, %s(%s))'%(de, vars[1], vars[0]))

<<<<<<< HEAD
##     def de_solve_laplace_plot(self, de,vars,ics,xrange,yrange,options=None):
##         """
##         Plots the solution to an ODE using laplace transforms.
##         INPUT: de is a string representing the ODE
##                (eg, de = "diff(f(x),x,2)=diff(f(x),x)+sin(x)")
##         vars is a list of strings representing the variables
##                (eg, vars = ["x","f"])
##         ics is a list of numbers representing initial conditions,
##                with symbols allowed which are represented by strings
##                (eg, f(0)=1, f'(0)=2 is ics = [0,1,2])

##         EXAMPLES:
##             sage: self.de_solve_laplace_plot("diff(f(x),x,2)=2*diff(f(x),x)-f(x)",["x","f"],[0,1,2],[-1,1],[-5,5])

##         Warning: The second equation sets the values of f(0) and f'(0) in maxima, so
##         subsequent ODEs involving these variables will have these initial conditions
##         automatically imposed.
##         """
##         raise NotImplementedError

    def de_plot(self, de,vars,ic,xrange,yrange,mode="matplotlib",options=None):
        r"""
        Plots solution to a 2nd order ODE using gnuplot.

        INPUT:
        de is a string representing the ODE
               (eg, de = "diff(f(x),x,2)=diff(f(x),x)+sin(x)")
        vars is a list or two strings representing variables (such as vars = ["x","y"])
        ics is a list of numbers representing initial conditions,
               with symbols allowed which are represented by strings
               (eg, y(0)=1, y'(0)=2 is ic = [0,1,2])
        xrange = [xmin, xmax], yrange = [ymin, ymax] are lists ofnumbers with xmin<xmax, ymin<ymax
        options is an optional string representing plot2d options in gnuplot format

        EXAMPLES:
            sage.: de = "diff(y(x),x,2) = 2*(1+x)"
            sage.: maxima.de_plot(de,["x","y"],[1,2,3],[-4,4],[-10,10])
            sage.: opts = '[gnuplot_term, ps], [gnuplot_out_file, "de_plot.eps"]'
            sage.: maxima.de_plot(de,["x","y"],[1,2,3],[-4,4],[-10,10],opts)

        The eps file is saved in the current working directory.

        AUTHOR: William Stein and David Joyner
        """
        from sage.plot.plot import plot
        y = vars[1]
        x = vars[0]
        x0 = ic[0]
        y0 = ic[1]
        y1 = ic[2]
        xmin = xrange[0]
        xmax = xrange[1]
        ymin = yrange[0]
        ymax = yrange[1]
        cmd1 = "atvalue(%s(%s),%s=%s,%s)"%(y,x,x,x0,y0)
        #cmd1 = "(soln:ode2('"+de+","+y+","+x+"), tmp:IC2(soln,"+x+"="+str(x0)+","+y+"="+str(y0)+",'diff("+y+","+x+")="+str(y1)+"));"
        #print cmd1
        self(cmd1)
        cmd2 = "atvalue('diff(%s(%s),%s),%s=%s,%s)"%(y,x,x,x,x0,y1)
        #print cmd2
        self(cmd2)
        cmd3 = "rhs(desolve(%s,%s(%s)))"%(de,y,x)
        #print cmd3
        #self("desolve(%s,%s(%s))"%(de,y,x))
        #print "soln = ",cmd3,self(cmd3)
        soln = sage_eval(self(cmd3))
        if mode == "matplotlib":
            p = plot(soln,xmin,xmax)
            p.show()
        if mode=="gnupplot" and options==None:
            cmd4 = "plot2d(rhs("+cmd3+"),["+x+","+str(xmin)+","+str(xmax)+"],["+y+","+str(ymin)+","+str(ymax)+"]);"
            #print cmd4
            self(cmd4)
        if  mode=="gnupplot" and options!=None:
            cmd5 = "plot2d(rhs("+cmd3+"),["+x+","+str(xmin)+","+str(xmax)+"],["+y+","+str(ymin)+","+str(ymax)+"],"+options+");"
            #print cmd5
            self(cmd5)

=======
>>>>>>> 2d19d429
    def solve_linear(self, eqns,vars):
        """
        Wraps maxima's linsolve.

        INPUT:
        eqns is a list of m strings, each rperesenting a linear question
        in m <= n variables
        vars is a list of n strings, each representing a variable

        EXAMPLES:
            sage: eqns = ["x + z = y","2*a*x - y = 2*a^2","y - 2*z = 2"]
            sage: vars = ["x","y","z"]
            sage: maxima.solve_linear(eqns, vars)
            [x = a + 1,y = 2*a,z = a - 1]

        AUTHOR: William Stein and David Joyner
        """
        eqs = "["
        for i in range(len(eqns)):
            if i<len(eqns)-1:
                eqs = eqs + eqns[i]+","
            if  i==len(eqns)-1:
                eqs = eqs + eqns[i]+"]"
        vrs = "["
        for i in range(len(vars)):
            if i<len(vars)-1:
                vrs = vrs + vars[i]+","
            if  i==len(vars)-1:
                vrs = vrs + vars[i]+"]"
        return self('linsolve(%s, %s)'%(eqs, vrs))

    def unit_quadratic_integer(self, n):
        r"""
        Finds a unit of the ring of integers of the quadratic number
        field $\Q(\sqrt{n})$, $n>1$, using the qunit maxima command.

        EXAMPLE:
            sage: u = maxima.unit_quadratic_integer(101)
            sage: u.parent()
            Number Field in a with defining polynomial x^2 - 101
            sage: u
            a + 10
            sage: u = maxima.unit_quadratic_integer(13)
            sage: u
            5*a + 18
            sage: u.parent()
            Number Field in a with defining polynomial x^2 - 13
        """
        from sage.rings.all import QuadraticField, Integer
        # Take square-free part so sqrt(n) doesn't get simplified further by maxima
        # (The original version of this function would yield wrong answers if
        # n is not squarefree.)
        n = Integer(n).square_free_part()
        if n < 1:
            raise ValueError, "n (=%s) must be >= 1"%n
        s = str(self('qunit(%s)'%n)).lower()
        r = re.compile('sqrt\(.*\)')
        s = r.sub('a', s)
        a = QuadraticField(n, 'a').gen()
        return eval(s)

    def plot_list(self, ptsx, ptsy, options=None):
        r"""
        Plots a curve determined by a sequence of points.

        INPUT:
            ptsx -- [x1,...,xn], where the xi and yi are real,
            ptsy -- [y1,...,yn]
            options -- a string representing maxima plot2d options.

        The points are (x1,y1), (x2,y2), etc.

        This function requires maxima 5.9.2 or newer.

        \note{More that 150 points can sometimes lead to the program
        hanging.  Why?}

        EXAMPLES:
            sage.: zeta_ptsx = [ (pari(1/2 + i*I/10).zeta().real()).precision(1) for i in range (70,150)]
            sage.: zeta_ptsy = [ (pari(1/2 + i*I/10).zeta().imag()).precision(1) for i in range (70,150)]
            sage.: maxima.plot_list(zeta_ptsx, zeta_ptsy)
            sage.: opts='[gnuplot_preamble, "set nokey"], [gnuplot_term, ps], [gnuplot_out_file, "zeta.eps"]'
            sage.: maxima.plot_list(zeta_ptsx, zeta_ptsy, opts)

        AUTHOR: William Stein and David Joyner
        """
        cmd = 'plot2d([discrete,%s, %s]'%(ptsx, ptsy)
        if options is None:
            cmd += ')'
        else:
            cmd += ', %s)'%options
        self(cmd)


    def plot_multilist(self, pts_list, options=None):
        r"""
        Plots a list of list of points pts_list=[pts1,pts2,...,ptsn],
        where each ptsi is of the form [[x1,y1],...,[xn,yn]]
        x's must be integers and y's reals
        options is a string representing maxima plot2d options.

        Requires maxima 5.9.2 at least.
        \note{More that 150 points can sometimes lead to the
        program hanging.}

        EXAMPLES:
            sage.: xx = [ i/10.0 for i in range (-10,10)]
            sage.: yy = [ i/10.0 for i in range (-10,10)]
            sage.: x0 = [ 0 for i in range (-10,10)]
            sage.: y0 = [ 0 for i in range (-10,10)]
            sage.: zeta_ptsx1 = [ (pari(1/2+i*I/10).zeta().real()).precision(1) for i in range (10)]
            sage.: zeta_ptsy1 = [ (pari(1/2+i*I/10).zeta().imag()).precision(1) for i in range (10)]
            sage.: maxima.plot_multilist([[zeta_ptsx1,zeta_ptsy1],[xx,y0],[x0,yy]])
            sage.: zeta_ptsx1 = [ (pari(1/2+i*I/10).zeta().real()).precision(1) for i in range (10,150)]
            sage.: zeta_ptsy1 = [ (pari(1/2+i*I/10).zeta().imag()).precision(1) for i in range (10,150)]
            sage.: maxima.plot_multilist([[zeta_ptsx1,zeta_ptsy1],[xx,y0],[x0,yy]])
            sage.: opts='[gnuplot_preamble, "set nokey"]'
            sage.: maxima.plot_multilist([[zeta_ptsx1,zeta_ptsy1],[xx,y0],[x0,yy]],opts)

        AUTHOR: William Stein and David Joyner
        """
        n = len(pts_list)
        cmd = '['
        for i in range(n):
            if i < n-1:
                cmd = cmd+'[discrete,'+str(pts_list[i][0])+','+str(pts_list[i][1])+'],'
            if i==n-1:
                cmd = cmd+'[discrete,'+str(pts_list[i][0])+','+str(pts_list[i][1])+']]'
        #print cmd
        if options is None:
            self('plot2d('+cmd+')')
        else:
            self('plot2d('+cmd+','+options+')')


class MaximaElement(ExpectElement):
    def __call__(self, x):
        self._check_valid()
        P = self.parent()
        return P('%s[%s]'%(self.name(), x))

    def _cmp_(self, other):
        """
        EXAMPLES:
            sage: a = maxima(1); b = maxima(2)
            sage: a == b
            False
            sage: a < b
            True
            sage: a > b
            False
            sage: b < a
            False
            sage: b > a
            True

        We can also compare more complicated object such as functions:
            sage: f = maxima('sin(x)'); g = maxima('cos(x)')
            sage: -f == g.diff('x')
            True
        """

        # thanks to David Joyner for telling me about using "is".
        P = self.parent()
        if P.eval("is (%s < %s)"%(self.name(), other.name())) == P._true_symbol():
            return -1
        elif P.eval("is (%s > %s)"%(self.name(), other.name())) == P._true_symbol():
            return 1
        elif P.eval("is (%s = %s)"%(self.name(), other.name())) == P._true_symbol():
            return 0
        else:
            return -1  # everything is supposed to be comparable in Python, so we define
                       # the comparison thus when no comparable in interfaced system.
    def numer(self):
        return self.comma('numer')

    def real(self):
        return self.realpart()

    def imag(self):
        return self.imagpart()

    def str(self):
        self._check_valid()
        P = self.parent()
        return P.get(self._name)

    def __repr__(self):
        self._check_valid()
        P = self.parent()
        if P._display2d:
            return self.display2d(onscreen=False)
        else:
            return P.get(self._name)

    def display2d(self, onscreen=True):
        """
        EXAMPLES:
            sage: F = maxima('x^5 - y^5').factor()
            sage: F.display2d ()
                                   4      3    2  2    3      4
                       - (y - x) (y  + x y  + x  y  + x  y + x )
        """
        self._check_valid()
        P = self.parent()
        s = P._eval_line('display2d : true; %s'%self.name(), reformat=False)
        P._eval_line('display2d : false', reformat=False)
        i = s.find('true')
        i += s[i:].find('\n')
        #j = s.rfind('(%o')
        #s = s[:j]
        j = s.rfind('(%o')
        s = s[i:j-2]
        i = s.find('(%o')
        j = i + s[i:].find(')')
        s = s[:i] + ' '*(j-i+1) + s[j+1:]
        s = s.lstrip('\n')
        if onscreen:
            print s
        else:
            return s

    def diff(self, var='x', n=1):
        """
        Return the n-th derivative of self.

        INPUT:
            var -- variable (default: 'x')
            n -- integer (default: 1)

        OUTPUT:
            n-th derivative of self with respect to the variable var

        EXAMPLES:
            sage: f = maxima('x^2')
            sage: f.diff()
            2*x
            sage: f.diff('x')
            2*x
            sage: f.diff('x', 2)
            2
            sage: maxima('sin(x^2)').diff('x',4)
            16*x^4*sin(x^2) - 12*sin(x^2) - 48*x^2*cos(x^2)

            sage: f = maxima('x^2 + 17*y^2')
            sage: f.diff('x')
            2*x
            sage: f.diff('y')
            34*y
        """
        return ExpectElement.__getattr__(self, 'diff')(var, n)

    derivative = diff

    def nintegral(self, var='x', a=0, b=1,
                  desired_relative_error='1e-8',
                  maximum_num_subintervals=200):
        r"""
        Return a numerical approximation to the integral
        of self from a to b.

        INPUT:
            var -- variable to integrate with respect to
            a -- lower endpoint of integration
            b -- upper endpoint of integration
            desired_relative_error -- (default: '1e-8') the desired
                 relative error
            maximum_num_subintervals -- (default: 200) maxima number
                 of subintervals

        OUTPUT:
            -- approximation to the integral
            -- estimated absolute error of the approximation
            -- the number of integrand evaluations
            -- an error code:
                  0 -- no problems were encountered
                  1 -- too many subintervals were done
                  2 -- excessive roundoff error
                  3 -- extremely bad integrand behavior
                  4 -- failed to converge
                  5 -- integral is probably divergent or slowly convergent
                  6 -- the input is invalid

        EXAMPLES:
            sage: maxima('exp(-sqrt(x))').nintegral('x',0,1)
            (0.5284822353142306, 4.1633141378838445E-11, 231, 0)

        Note that GP also does numerical integration, and can do
        so to very high precision very quickly:
            sage: gp('intnum(x=0,1,exp(-sqrt(x)))')
            0.5284822353142307136179049194             # 32-bit
            0.52848223531423071361790491935415653021   # 64-bit
            sage: _ = gp.set_precision(80)
            sage: gp('intnum(x=0,1,exp(-sqrt(x)))')
            0.52848223531423071361790491935415653021675547587292866196865279321015401702040079
        """
        from sage.rings.all import Integer
        v = self.quad_qags(var, a, b, desired_relative_error,
                           maximum_num_subintervals)
        return v[0], v[1], Integer(v[2]), Integer(v[3])

    def integral(self, var='x', min=None, max=None):
        r"""
        Return the integral of self with respect to the variable x.

        INPUT:
            var -- variable
            min -- default: None
            max -- default: None

        Returns the definite integral if xmin is not None,
        otherwise returns an indefinite integral.

        EXAMPLES:
            sage: maxima('x^2+1').integral()
            x^3/3 + x
            sage: maxima('x^2+ 1 + y^2').integral('y')
            y^3/3 + x^2*y + y
            sage: maxima('x / (x^2+1)').integral()
            log(x^2 + 1)/2
            sage: maxima('1/(x^2+1)').integral()
            atan(x)
            sage.: maxima('1/(x^2+1)').integral('x', 0, infinity)
            %pi/2
            sage: maxima('x/(x^2+1)').integral('x', -1, 1)
            0

            sage: f = maxima('exp(x^2)').integral('x',0,1); f
            -sqrt(%pi)*%i*erf(%i)/2
            sage: f.numer()         # I wonder how to get a real number (~1.463)??
            -0.8862269254527579*%i*erf(%i)
        """
        I = ExpectElement.__getattr__(self, 'integrate')
        if min is None:
            return I(var)
        else:
            if max is None:
                raise ValueError, "neither or both of min/max must be specified."
            return I(var, min, max)

    integrate = integral




    def __float__(self):
        return float(str(self.numer()))

    def __len__(self):
        """
        Return the length of a list.

        EXAMPLES:
            sage: v = maxima('create_list(x^i,i,0,5)')
            sage: len(v)
            6
        """
        self._check_valid()
        return int(self.parent().eval('length(%s)'%self.name()))

    def __getitem__(self, n):
        r"""
        Return the n-th element of this list.

        \note{Lists are 0-based when accessed via the \sage interface,
        not 1-based as they are in the Maxima interpreter.}

        EXAMPLES:
            sage: v = maxima('create_list(i*x^i,i,0,5)'); v
            [0,x,2*x^2,3*x^3,4*x^4,5*x^5]
            sage: v[3]
            3*x^3
            sage: v[0]
            0
            sage: v[10]
            Traceback (most recent call last):
            ...
            IndexError: n = (10) must be between 0 and 5
        """
        n = int(n)
        if n < 0 or n >= len(self):
            raise IndexError, "n = (%s) must be between %s and %s"%(n, 0, len(self)-1)
        return ExpectElement.__getitem__(self, n+1)

    def subst(self, val):
        return self.comma(val)

    def comma(self, args):
        self._check_valid()
        P = self.parent()
        return P('%s, %s'%(self.name(), args))

    def _latex_(self):
        self._check_valid()
        P = self.parent()
        s = maxima._eval_line('tex(%s)'%self.name(), reformat=False)
        if not '$$' in s:
            raise RuntimeError, "Error texing maxima object."
        i = s.find('$$')
        j = s.rfind('$$')
        s = s[i+2:j]
        s = multiple_replace({'\r\n':' ',
                              '\\%':'',
                              '\\arcsin ':'\\sin^{-1} ',
                              '\\arccos ':'\\cos^{-1} ',
                              '\\arctan ':'\\tan^{-1} '}, s)
        return s

    def _matrix_(self, R):
        r"""
        If self is a Maxima matrix, return the corresponding \sage
        matrix over the \sage ring $R$.

        This may or may not work depending in how complicated the
        entries of self are!  It only works if the entries of self
        can be coerced as strings to produce meaningful elements
        of $R$.

        EXAMPLES:
            sage: _ = maxima.eval("f[i,j] := i/j")
            sage: A = maxima('genmatrix(f,4,4)'); A
            matrix([1,1/2,1/3,1/4],[2,1,2/3,1/2],[3,3/2,1,3/4],[4,2,4/3,1])
            sage: A._matrix_(QQ)
            [  1 1/2 1/3 1/4]
            [  2   1 2/3 1/2]
            [  3 3/2   1 3/4]
            [  4   2 4/3   1]

        You can also use the \code{matrix} command (which is defined
        in \code{sage.misc.functional}):
            sage: matrix(QQ, A)
            [  1 1/2 1/3 1/4]
            [  2   1 2/3 1/2]
            [  3 3/2   1 3/4]
            [  4   2 4/3   1]
        """
        from sage.matrix.all import MatrixSpace
        self._check_valid()
        P = self.parent()
        nrows = int(P.eval('length(%s)'%self.name()))
        if nrows == 0:
            return MatrixSpace(R, 0, 0)(0)
        ncols = int(P.eval('length(%s[1])'%self.name()))
        M = MatrixSpace(R, nrows, ncols)
        s = self.str().replace('matrix','').replace(',',"','").\
            replace("]','[","','").replace('([',"['").replace('])',"']")
        s = eval(s)
        return M([R(x) for x in s])

    def partial_fraction_decomposition(self, var='x'):
        """
        Return the partial fraction decomposition of self with respect to
        the variable var.

        EXAMPLES:
            sage: f = maxima('1/((1+x)*(x-1))')
            sage: f.partial_fraction_decomposition('x')
            1/(2*(x - 1)) - 1/(2*(x + 1))
            sage: f.partial_fraction_decomposition('x').display2d()
                                 1           1
                             --------- - ---------
                             2 (x - 1)   2 (x + 1)
        """
        return self.partfrac(var)


class MaximaFunction(MaximaElement):
    def __init__(self, parent, name, defn, args, latex):
        MaximaElement.__init__(self, parent, name, is_name=True)
        self.__defn = defn
        self.__args = args
        self.__latex = latex

    def __call__(self, *x):
        self._check_valid()
        P = self.parent()
        if len(x) == 1:
            x = '(%s)'%x
        return P('%s%s'%(self.name(), x))

    def __repr__(self):
        return self.__defn

    def _latex_(self):
        if self.__latex is None:
            return '\\mbox{\\rm %s}'%self.__defn
        else:
            return self.__latex

    def integrate(self, var):
        return self.integral(var)

    def integral(self, var):
        self._check_valid()
        P = self.parent()
        f = P('integrate(%s(%s), %s)'%(self.name(), self.__args, var))
        if var in self.__args.split(','):
            args = self.__args
        else:
            args = self.__args + ',' + var
        return P.function(args, str(f))


def is_MaximaElement(x):
    return isinstance(x, MaximaElement)

# An instance
maxima = Maxima(script_subdirectory=None)

def reduce_load_Maxima():
    return maxima

import os
def maxima_console():
    os.system('maxima')

def maxima_version():
    return os.popen('maxima --version').read().split()[1]

def __doctest_cleanup():
    import sage.interfaces.quit
    sage.interfaces.quit.expect_quitall()<|MERGE_RESOLUTION|>--- conflicted
+++ resolved
@@ -18,8 +18,6 @@
     - William Stein (2006-02-22): comparisons (following suggestion of David Joyner)
     - William Stein (2006-02-24): *greatly* improved robustness by adding
                                   sequence numbers to IO bracketing in _eval_line
-    - David Joyner (2006-09): fixed de_plot and added (in addition to gnuplot) a
-                              matplotlib (default) plotting option
 
 If the string "error" (case insensitive) occurs in the output of
 anything from maxima, a RuntimeError exception is raised.
@@ -294,8 +292,7 @@
 which is needed for the \sage interface.  If any \sage call leads
 to maxima interactively answering questions, then the questions
 can't be answered and the maxima session may hang.
-See the discussion at \url{http://www.ma.utexas.edu/pipermail/maxima/2005/011061.html}
-for some ideas about how to fix this problem.  An
+See the discussion at \url{http://www.ma.utexas.edu/pipermail/maxima/2005/011061.html} for some ideas about how to fix this problem.  An
 example that illustrates this problem is
 \code{maxima.eval('integrate (exp(a*x), x, 0, inf)')}.
 
@@ -333,7 +330,7 @@
 """
 
 #*****************************************************************************
-#       Copyright (C) 2005 William Stein <wstein@ucsd.edu>
+#       Copyright (C) 2005 William Stein <wstein@gmail.com>
 #
 #  Distributed under the terms of the GNU General Public License (GPL)
 #
@@ -349,10 +346,10 @@
 
 import os, re
 
-from expect import Expect, ExpectElement, tmp
+from expect import Expect, ExpectElement, FunctionElement, ExpectFunction, tmp
 
 from sage.misc.misc import verbose
-from sage.misc.sage_eval import sage_eval
+
 from sage.misc.multireplace import multiple_replace
 
 SAGE_START = '_s_start_'
@@ -360,15 +357,12 @@
 cnt = 0
 seq = 0
 
-<<<<<<< HEAD
-=======
 from sage.misc.all import pager, verbose, DOT_SAGE, SAGE_ROOT
 
 COMMANDS_CACHE = '%s/maxima_commandlist_cache.sobj'%DOT_SAGE
 
 import sage.server.support
 
->>>>>>> 2d19d429
 # The Maxima "apropos" command, e.g., apropos(det) gives a list
 # of all identifiers that begin in a certain way.  This could
 # maybe be useful somehow... (?)  Also maxima has a lot for getting
@@ -408,6 +402,11 @@
                         eval_using_file_cutoff=eval_using_file_cutoff)
         self._display2d = False
 
+    def __getattr__(self, attrname):
+        if attrname[:1] == "_":
+            raise AttributeError
+        return MaximaExpectFunction(self, attrname)
+
     def _start(self):
         # For some reason sending a single input line at startup avoids
         # lots of weird timing issues when doing doctests.
@@ -451,12 +450,7 @@
         seq += 1
         start = SAGE_START + str(seq)
         end = SAGE_END + str(seq)
-<<<<<<< HEAD
-        line = '%s; %s; %s;'%(start, line, end)
-        #print line
-=======
         line = '%s;\n%s; %s;'%(start, line, end)
->>>>>>> 2d19d429
         if self._expect is None:
             self._start()
         if allow_use_file and self.__eval_using_file_cutoff and \
@@ -476,6 +470,9 @@
         except KeyboardInterrupt:
             self._keyboard_interrupt()
 
+        if 'Incorrect syntax:' in out:
+            raise RuntimeError, out
+
         i = out.rfind(start)
         j = out.rfind(end)
         out = out[i+len(start):j]
@@ -484,24 +481,22 @@
         if 'error' in out:
             return out
         out = out.lstrip()
-        #i = out.rfind('(')
-        #out = out[:i].strip()
         i = out.find('(%o')
         out0 = out[:i].strip()
         i += out[i:].find(')')
         out1 = out[i+1:].strip()
         out = out0 + out1
         out = ''.join(out.split())    # no whitespace
+        i = out.rfind(';;')
+        if i != -1:
+            out = out[i+2:]
         out = out.replace('-', ' - ').replace('+',' + ').replace('=',' = ').replace(': =',' :=').replace('^ - ','^-')
-        #out = out.replace('+',' + ').replace('=',' = ').replace(': =',' :=')
         if out[:3] == ' - ':
             out = '-' + out[3:]
         out = out.replace('E - ', 'E-')
         out = out.replace('%e - ', '%e-')
         i = out.rfind('(%o')
-        if i != -1:
-            out = out[:i]
-        return out
+        return out[:i]
 
 
     ###########################################
@@ -510,12 +505,8 @@
 
     # This doesn't work because of how weird interaction is.
     # System call method below is much more robust.
-<<<<<<< HEAD
-##     def help(self, s):
-=======
     #def help(self, s):
     #    return "Help on Maxima commands currently not implemented (see %s/devel/sage/interfaces/maxima.py if you want to try to implement it)."%SAGE_ROOT
->>>>>>> 2d19d429
 ##         if self._expect is None:
 ##             self._start()
 ##         E = self._expect
@@ -533,14 +524,10 @@
 ##     # override the builtin describe command
 
     def help(self, s):
-<<<<<<< HEAD
-        os.system('maxima -r "describe(%s);"'%s)
-=======
         if sage.server.support.EMBEDDED_MODE:
             os.system('maxima -r "describe(%s); "< /dev/null'%s)
         else:
             os.system('maxima -r "describe(%s);"'%s)
->>>>>>> 2d19d429
 
     def example(self, s):
         if sage.server.support.EMBEDDED_MODE:
@@ -555,6 +542,44 @@
             os.system('maxima -r "demo(%s);" < /dev/null'%s)
         else:
             os.system('maxima -r "demo(%s);"'%s)
+
+    def completions(self, s):
+        """
+        Return all commands that complete the command starting with the
+        string s.   This is like typing s[tab] in the maple interpreter.
+        """
+        s = self.eval('apropos(%s)'%s).replace('\\ - ','-')
+        return [x for x in s[1:-1].split(',') if x[0] != '?']
+
+    def _commands(self):
+        """
+        Return list of all commands defined in Maxima.
+        """
+        try:
+            return self.__commands
+        except AttributeError:
+            self.__commands = sum([self.completions(chr(97+n)) for n in range(26)], [])
+        return self.__commands
+
+    def trait_names(self, verbose=True, use_disk_cache=True):
+        try:
+            return self.__trait_names
+        except AttributeError:
+            import sage.misc.persist
+            if use_disk_cache:
+                try:
+                    self.__trait_names = sage.misc.persist.load(COMMANDS_CACHE)
+                    return self.__trait_names
+                except IOError:
+                    pass
+            if verbose:
+                print "\nBuilding Maxima command completion list (this takes"
+                print "a few seconds only the first time you do it)."
+                print "To force rebuild later, delete %s."%COMMANDS_CACHE
+            v = self._commands()
+            self.__trait_names = v
+            sage.misc.persist.save(v, COMMANDS_CACHE)
+            return v
 
     def _object_class(self):
         return MaximaElement
@@ -685,8 +710,6 @@
             sage.: maxima.plot2d('sin(x)','[x,-5,5]',opts)
 
         The eps file is saved in the current directory.
-
-        AUTHOR: William Stein and David Joyner
         """
         self('plot2d(%s)'%(','.join([str(x) for x in args])))
 
@@ -711,8 +734,6 @@
 
         Here is another fun plot:
             sage.: maxima.plot2d_parametric(["sin(5*t)","cos(11*t)"], "t", [0,2*pi()], nticks=400)
-
-        AUTHOR: William Stein and David Joyner
         """
         tmin = trange[0]
         tmax = trange[1]
@@ -741,8 +762,6 @@
             sage.: maxima.plot3d('sin(x+y)', '[x,-5,5]', '[y,-1,1]', opts)
 
         The eps file is saved in the current working directory.
-
-        AUTHOR: William Stein and David Joyner
         """
         self('plot3d(%s)'%(','.join([str(x) for x in args])))
 
@@ -779,8 +798,6 @@
             sage.: y = "sin(u)*(3 + v*cos(u/2))"
             sage.: z = "v*sin(u/2)"
             sage.: maxima.plot3d_parametric([x,y,z],["u","v"],[-3.1,3.2],[-1/10,1/10])
-
-        AUTHOR: William Stein and David Joyner
         """
         umin = urange[0]
         umax = urange[1]
@@ -814,8 +831,6 @@
             y = (%c - 3*( - x - 1)*%e^ - x)*%e^x
             sage.: maxima.de_solve('diff(y,x) + 3*x = y', ['x','y'],[1,1])
             y =  - %e^ - 1*(5*%e^x - 3*%e*x - 3*%e)
-
-        AUTHOR: William Stein and David Joyner
         """
         if not isinstance(vars, str):
             str_vars = '%s, %s'%(vars[1], vars[0])
@@ -834,8 +849,7 @@
 
     def de_solve_laplace(self, de, vars, ics=None):
         """
-        Solves an ordinary differential equation (ODE) using Laplace transforms using
-        maxima.
+        Solves an ordinary differential equation (ODE) using Laplace transforms.
 
         INPUT:
             de -- a string representing the ODE
@@ -867,8 +881,6 @@
         $f'(0)$ in maxima, so subsequent ODEs involving these
         variables will have these initial conditions automatically
         imposed.}
-
-        AUTHOR: William Stein and David Joyner
         """
         if not (ics is None):
             d = len(ics)
@@ -878,87 +890,6 @@
                 maxima.eval(ic)
         return maxima('desolve(%s, %s(%s))'%(de, vars[1], vars[0]))
 
-<<<<<<< HEAD
-##     def de_solve_laplace_plot(self, de,vars,ics,xrange,yrange,options=None):
-##         """
-##         Plots the solution to an ODE using laplace transforms.
-##         INPUT: de is a string representing the ODE
-##                (eg, de = "diff(f(x),x,2)=diff(f(x),x)+sin(x)")
-##         vars is a list of strings representing the variables
-##                (eg, vars = ["x","f"])
-##         ics is a list of numbers representing initial conditions,
-##                with symbols allowed which are represented by strings
-##                (eg, f(0)=1, f'(0)=2 is ics = [0,1,2])
-
-##         EXAMPLES:
-##             sage: self.de_solve_laplace_plot("diff(f(x),x,2)=2*diff(f(x),x)-f(x)",["x","f"],[0,1,2],[-1,1],[-5,5])
-
-##         Warning: The second equation sets the values of f(0) and f'(0) in maxima, so
-##         subsequent ODEs involving these variables will have these initial conditions
-##         automatically imposed.
-##         """
-##         raise NotImplementedError
-
-    def de_plot(self, de,vars,ic,xrange,yrange,mode="matplotlib",options=None):
-        r"""
-        Plots solution to a 2nd order ODE using gnuplot.
-
-        INPUT:
-        de is a string representing the ODE
-               (eg, de = "diff(f(x),x,2)=diff(f(x),x)+sin(x)")
-        vars is a list or two strings representing variables (such as vars = ["x","y"])
-        ics is a list of numbers representing initial conditions,
-               with symbols allowed which are represented by strings
-               (eg, y(0)=1, y'(0)=2 is ic = [0,1,2])
-        xrange = [xmin, xmax], yrange = [ymin, ymax] are lists ofnumbers with xmin<xmax, ymin<ymax
-        options is an optional string representing plot2d options in gnuplot format
-
-        EXAMPLES:
-            sage.: de = "diff(y(x),x,2) = 2*(1+x)"
-            sage.: maxima.de_plot(de,["x","y"],[1,2,3],[-4,4],[-10,10])
-            sage.: opts = '[gnuplot_term, ps], [gnuplot_out_file, "de_plot.eps"]'
-            sage.: maxima.de_plot(de,["x","y"],[1,2,3],[-4,4],[-10,10],opts)
-
-        The eps file is saved in the current working directory.
-
-        AUTHOR: William Stein and David Joyner
-        """
-        from sage.plot.plot import plot
-        y = vars[1]
-        x = vars[0]
-        x0 = ic[0]
-        y0 = ic[1]
-        y1 = ic[2]
-        xmin = xrange[0]
-        xmax = xrange[1]
-        ymin = yrange[0]
-        ymax = yrange[1]
-        cmd1 = "atvalue(%s(%s),%s=%s,%s)"%(y,x,x,x0,y0)
-        #cmd1 = "(soln:ode2('"+de+","+y+","+x+"), tmp:IC2(soln,"+x+"="+str(x0)+","+y+"="+str(y0)+",'diff("+y+","+x+")="+str(y1)+"));"
-        #print cmd1
-        self(cmd1)
-        cmd2 = "atvalue('diff(%s(%s),%s),%s=%s,%s)"%(y,x,x,x,x0,y1)
-        #print cmd2
-        self(cmd2)
-        cmd3 = "rhs(desolve(%s,%s(%s)))"%(de,y,x)
-        #print cmd3
-        #self("desolve(%s,%s(%s))"%(de,y,x))
-        #print "soln = ",cmd3,self(cmd3)
-        soln = sage_eval(self(cmd3))
-        if mode == "matplotlib":
-            p = plot(soln,xmin,xmax)
-            p.show()
-        if mode=="gnupplot" and options==None:
-            cmd4 = "plot2d(rhs("+cmd3+"),["+x+","+str(xmin)+","+str(xmax)+"],["+y+","+str(ymin)+","+str(ymax)+"]);"
-            #print cmd4
-            self(cmd4)
-        if  mode=="gnupplot" and options!=None:
-            cmd5 = "plot2d(rhs("+cmd3+"),["+x+","+str(xmin)+","+str(xmax)+"],["+y+","+str(ymin)+","+str(ymax)+"],"+options+");"
-            #print cmd5
-            self(cmd5)
-
-=======
->>>>>>> 2d19d429
     def solve_linear(self, eqns,vars):
         """
         Wraps maxima's linsolve.
@@ -973,8 +904,6 @@
             sage: vars = ["x","y","z"]
             sage: maxima.solve_linear(eqns, vars)
             [x = a + 1,y = 2*a,z = a - 1]
-
-        AUTHOR: William Stein and David Joyner
         """
         eqs = "["
         for i in range(len(eqns)):
@@ -1042,8 +971,6 @@
             sage.: maxima.plot_list(zeta_ptsx, zeta_ptsy)
             sage.: opts='[gnuplot_preamble, "set nokey"], [gnuplot_term, ps], [gnuplot_out_file, "zeta.eps"]'
             sage.: maxima.plot_list(zeta_ptsx, zeta_ptsy, opts)
-
-        AUTHOR: William Stein and David Joyner
         """
         cmd = 'plot2d([discrete,%s, %s]'%(ptsx, ptsy)
         if options is None:
@@ -1077,8 +1004,6 @@
             sage.: maxima.plot_multilist([[zeta_ptsx1,zeta_ptsy1],[xx,y0],[x0,yy]])
             sage.: opts='[gnuplot_preamble, "set nokey"]'
             sage.: maxima.plot_multilist([[zeta_ptsx1,zeta_ptsy1],[xx,y0],[x0,yy]],opts)
-
-        AUTHOR: William Stein and David Joyner
         """
         n = len(pts_list)
         cmd = '['
@@ -1166,6 +1091,9 @@
         P = self.parent()
         s = P._eval_line('display2d : true; %s'%self.name(), reformat=False)
         P._eval_line('display2d : false', reformat=False)
+        i = s.find('true')
+        i += s[i:].find('\n')
+        s = s[i+1:]
         i = s.find('true')
         i += s[i:].find('\n')
         #j = s.rfind('(%o')
@@ -1318,6 +1246,11 @@
         """
         self._check_valid()
         return int(self.parent().eval('length(%s)'%self.name()))
+
+    def __getattr__(self, attrname):
+        if attrname[:1] == "_":
+            raise AttributeError
+        return MaximaFunctionElement(self, attrname)
 
     def __getitem__(self, n):
         r"""
@@ -1367,6 +1300,9 @@
                               '\\arctan ':'\\tan^{-1} '}, s)
         return s
 
+    def trait_names(self):
+        return self.parent().trait_names()
+
     def _matrix_(self, R):
         r"""
         If self is a Maxima matrix, return the corresponding \sage
@@ -1425,6 +1361,16 @@
         return self.partfrac(var)
 
 
+class MaximaFunctionElement(FunctionElement):
+    def _sage_doc_(self):
+        return self._obj.parent().help(self._name)
+
+class MaximaExpectFunction(ExpectFunction):
+    def _sage_doc_(self):
+        M = self._parent
+        return M.help(self._name)
+
+
 class MaximaFunction(MaximaElement):
     def __init__(self, parent, name, defn, args, latex):
         MaximaElement.__init__(self, parent, name, is_name=True)
