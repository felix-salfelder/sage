--- conflicted
+++ resolved
@@ -116,13 +116,10 @@
         Coxeter group over Symbolic Ring with Coxeter matrix:
         [ 1 10]
         [10  1]
-<<<<<<< HEAD
-=======
 
     TESTS::
 
         sage: W = groups.misc.CoxeterGroup(["H",3])
->>>>>>> 8029bc64
     """
     if implementation not in ["permutation", "matrix", "coxeter3", "reflection", None]:
         raise ValueError("invalid type implementation")
