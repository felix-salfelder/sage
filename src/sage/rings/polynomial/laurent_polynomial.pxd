from sage.rings.quotient_ring_element import QuotientRingElement
from sage.structure.element cimport CommutativeAlgebraElement, ModuleElement, RingElement, Element
from sage.rings.polynomial.polydict cimport ETuple, PolyDict
from sage.rings.polynomial.multi_polynomial cimport MPolynomial
from sage.rings.polynomial.polynomial_element cimport Polynomial

<<<<<<< HEAD
cdef class LaurentPolynomial_mpair(CommutativeAlgebraElement):
    cdef LaurentPolynomial_mpair _normal_form
=======
cdef class LaurentPolynomial_generic(CommutativeAlgebraElement):
    pass

cdef class LaurentPolynomial_univariate(LaurentPolynomial_generic):
    cpdef ModuleElement __u
    cdef long __n

cdef class LaurentPolynomial_mpair(LaurentPolynomial_generic):
>>>>>>> fa885d90
    cdef ETuple _mon
    cdef MPolynomial _poly
    cdef PolyDict _prod
    cdef _new_c(self)
<|MERGE_RESOLUTION|>--- conflicted
+++ resolved
@@ -4,10 +4,6 @@
 from sage.rings.polynomial.multi_polynomial cimport MPolynomial
 from sage.rings.polynomial.polynomial_element cimport Polynomial
 
-<<<<<<< HEAD
-cdef class LaurentPolynomial_mpair(CommutativeAlgebraElement):
-    cdef LaurentPolynomial_mpair _normal_form
-=======
 cdef class LaurentPolynomial_generic(CommutativeAlgebraElement):
     pass
 
@@ -16,7 +12,7 @@
     cdef long __n
 
 cdef class LaurentPolynomial_mpair(LaurentPolynomial_generic):
->>>>>>> fa885d90
+    cdef LaurentPolynomial_mpair _normal_form
     cdef ETuple _mon
     cdef MPolynomial _poly
     cdef PolyDict _prod
