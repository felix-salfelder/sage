"""
Univariate Polynomial Base Class

AUTHORS:
    -- William Stein: first version
    -- Martin Albrecht: Added singular coercion.
"""

################################################################################
#       Copyright (C) 2007 William Stein <wstein@gmail.com>
#
#  Distributed under the terms of the GNU General Public License (GPL)
#
#                  http://www.gnu.org/licenses/
################################################################################

import operator

import copy

import sage.rings.rational
import integer
import sage.rings.polynomial_ring
import arith
import sage.rings.ring_element as ring_element
import integer_ring
import rational_field
import integer_mod_ring
import polynomial_pyx
import rational_field
import complex_field
#import padic_field
from infinity import infinity
import sage.misc.misc as misc
from sage.misc.sage_eval import sage_eval
from sage.misc.latex import latex
from sage.structure.factorization import Factorization

from sage.interfaces.all import singular as singular_default, is_SingularElement
from sage.libs.all import pari, pari_gen

from real_mpfr import RealField, is_RealNumber, is_RealField
RR = RealField()

from sage.structure.element import RingElement
from sage.structure.element cimport Element

from rational_field import QQ
from integer_ring import ZZ

from integral_domain import is_IntegralDomain

import polynomial_fateman

def is_Polynomial(f):
    return PY_TYPE_CHECK(f, Polynomial)

cdef class Polynomial(CommutativeAlgebraElement):
    """
    A polynomial.

    EXAMPLE:
        sage: R.<y> = QQ['y']
        sage: S.<x> = R['x']
        sage: f = x*y; f
        y*x
        sage: type(f)
        <class 'sage.rings.polynomial_element_generic.Polynomial_generic_dense'>
    """
    def __init__(self, parent, is_gen = False, construct=False):
        """
        The following examples illustrate creation of elements of
        polynomial rings, and some basic arithmetic.

        First we make a polynomial over the integers and do some arithmetic:
            sage: R.<x> = ZZ[]
            sage: f = x^5 + 2*x^2 + (-1); f
            x^5 + 2*x^2 - 1
            sage: f^2
            x^10 + 4*x^7 - 2*x^5 + 4*x^4 - 4*x^2 + 1

        Next we do arithmetic in a sparse polynomial ring over the integers:
            sage: R.<x> = ZZ[ ]; R
            Univariate Polynomial Ring in x over Integer Ring
            sage: S.<Z> = R[ ]; S
            Univariate Polynomial Ring in Z over Univariate Polynomial Ring in x over Integer Ring
            sage: f = Z^3 + (x^2-2*x+1)*Z - 3; f
            Z^3 + (x^2 - 2*x + 1)*Z + -3
            sage: f*f
            Z^6 + (2*x^2 - 4*x + 2)*Z^4 + (-6)*Z^3 + (x^4 - 4*x^3 + 6*x^2 - 4*x + 1)*Z^2 + (-6*x^2 + 12*x - 6)*Z + 9
            sage: f^3 == f*f*f
            True
        """
        CommutativeAlgebraElement.__init__(self, parent)
        self._is_gen = is_gen

    def _add_(self, right):
        if self.degree() >= right.degree():
            x = list(self.list())
            y = right.list()
        else:
            x = list(right.list())
            y = self.list()

        for i in xrange(len(y)):
            x[i] += y[i]

        return self.polynomial(x)

    def _lmul_(self, left):
        """
        Multiply self on the left by a scalar.

        EXAMPLE:
            sage: R.<x> = ZZ[]
            sage: f = (x^3 + x + 5)
            sage: f._lmul_(7)
            7*x^3 + 7*x + 35
            sage: 7*f
            7*x^3 + 7*x + 35
        """
        # todo -- should multiply individual coefficients??
        #         that could be in derived class.
        #         Note that we are guaranteed that right is in the base ring, so this could be fast.
        return self.parent()(left) * self

    def _rmul_(self, right):
        """
        Multiply self on the right by a scalar.

        EXAMPLE:
            sage: R.<x> = ZZ[]
            sage: f = (x^3 + x + 5)
            sage: f._rmul_(7)
            7*x^3 + 7*x + 35
            sage: f*7
            7*x^3 + 7*x + 35
        """
        # todo -- Should multiply individual coefficients??
        #         that could be in derived class.
        #         Note that we are guaranteed that right is in the base ring, so this could be fast.
        return self * self.parent()(right)

    def __call__(self, *a):
        """
        Evaluate polynomial at x=a using Horner's rule

        INPUT:
            a -- ring element a; need not be in the coefficient
                 ring of the polynomial.

        OUTPUT:
            the value of f at a.

        EXAMPLES:
            sage: R.<x> = QQ[]
            sage: f = x/2 - 5
            sage: f(3)
            -7/2
            sage: R.<x> = ZZ[]
            sage: f = (x-1)^5
            sage: f(2/3)
            -1/243

        We evaluate a polynomial over a quaternion algebra:
            sage: A.<i,j,k> = QuaternionAlgebra(QQ, -1,-1)
            sage: R.<w> = PolynomialRing(A,sparse=True)
            sage: f = i*j*w^5 - 13*i*w^2 + (i+j)*w + i
            sage: f(i+j+1)
            24 + 26*i - 10*j - 25*k
            sage: w = i+j+1; i*j*w^5 - 13*i*w^2 + (i+j)*w + i
            24 + 26*i - 10*j - 25*k

        The parent ring of the answer always "starts" with the parent
        of the object at which we are evaluating.  Thus, e.g., if
        we input a matrix, we are guaranteed to get a matrix out,
        though the base ring of that matrix may change depending on
        the base of the polynomial ring.
            sage: R.<x> = QQ[]
            sage: f = R(2/3)
            sage: a = matrix(ZZ,2)
            sage: b = f(a); b
            [2/3   0]
            [  0 2/3]
            sage: b.parent()
            Full MatrixSpace of 2 by 2 dense matrices over Rational Field
            sage: f = R(1)
            sage: b = f(a); b
            [1 0]
            [0 1]
            sage: b.parent()
            Full MatrixSpace of 2 by 2 dense matrices over Rational Field


        AUTHORS:
            -- David Joyner, 2005-04-10
            -- William Stein, 2006-01-22; change so parent
               is determined by the arithmetic
            -- William Stein, 2007-03-24: fix parent being determined in the constant case!
        """
        a = a[0]
        if isinstance(a, tuple):
            a = a[0]
        d = self.degree()
        result = self[d]
        if d == 0:
            try:
                return a.parent()(1) * result
            except AttributeError:
                return result
        i = d - 1
        while i >= 0:
            result = result * a + self[i]
            i -= 1
        return result

    cdef int _cmp_c_impl(self, Element other) except -2:
        """
        Compare the two polynomials self and other.

        We order polynomials first by degree, then in dictionary order
        starting with the coefficient of largest degree.

        EXAMPLES:
            sage: R.<x> = QQ['x']
            sage: 3*x^3  + 5 > 10*x^2 + 19
            True
            sage: x^2 - 2*x - 1 < x^2 - 1
            True
            sage: x^2 - 2*x - 1 > x^2 - 1
            False
            sage: R(-1) < 0
            False
            sage: x^3 - 3 > 393939393
            True
        """
        d1 = self.degree(); d2 = other.degree()
        c = cmp(d1, d2)
        if c: return c
        for i in reversed(xrange(d1+1)):
            c = cmp(self[i], other[i])
            if c: return c
        return 0

    def __richcmp__(left, right, int op):
        return (<Element>left)._richcmp(right, op)

    def __nonzero__(self):
        """
        EXAMPLES:
            sage: P = PolynomialRing(ZZ,'x')(0)
            sage: bool(P)
            False
            sage: P = PolynomialRing(ZZ, 'x')([1,2,3])
            sage: bool(P)
            True
        """
        return self.degree() >= 0

    def __getitem__(self, n):
        raise NotImplementedError

    def __iter__(self):
        return iter(self.list())

    def __hash__(self):
        if self.degree() >= 1:
            return hash(tuple(self.list()))
        else:
            return hash(self[0])

    def __float__(self):
         if self.degree() > 0:
             raise TypeError, "cannot coerce nonconstant polynomial to float"
         return float(self[0])

    def __int__(self):
        if self.degree() > 0:
            raise TypeError, "cannot coerce nonconstant polynomial to int"
        return int(self[0])

    def _im_gens_(self, codomain, im_gens):
        """
        EXAMPLES:
            sage: R.<x> = ZZ[]
            sage: H = Hom(R, QQ); H
            Set of Homomorphisms from Univariate Polynomial Ring in x over Integer Ring to Rational Field
            sage: f = H([5]); f
            Ring morphism:
              From: Univariate Polynomial Ring in x over Integer Ring
              To:   Rational Field
              Defn: x |--> 5
            sage: f(x)
            5
            sage: f(x^2 + 3)
            28
        """
        a = im_gens[0]
        P = a.parent()
        d = self.degree()
        result = P._coerce_(self[d])
        i = d - 1
        while i >= 0:
            result = result * a + P._coerce_(self[i])
            i -= 1
        return result

    def _integer_(self):
        if self.degree() > 0:
            raise TypeError, "cannot coerce nonconstant polynomial"
        return integer.Integer(self[0])

    def __invert__(self):
        """
        EXAMPLES:
            sage: R.<x> = QQ[]
            sage: f = x - 90283
            sage: f.__invert__()
            1/(x - 90283)
            sage: ~f
            1/(x - 90283)
        """
        return self.parent()(1)/self

    def inverse_of_unit(self):
        """
        EXAMPLES:
            sage: R.<x> = QQ[]
            sage: f = x - 90283
            sage: f.inverse_of_unit()
            Traceback (most recent call last):
            ...
            ValueError: self is not a unit.
            sage: f = R(-90283); g = f.inverse_of_unit(); g
            -1/90283
            sage: parent(g)
            Univariate Polynomial Ring in x over Rational Field
        """
        if self.degree() > 0:
            raise ValueError, "self is not a unit."
        return self.parent()(~(self[0]))

    def __long__(self):
        """
        EXAMPLES:
            sage: R.<x> = ZZ[]
            sage: f = x - 902384
            sage: long(f)
            Traceback (most recent call last):
            ...
            TypeError: cannot coerce nonconstant polynomial to long
            sage: long(R(939392920202))
            939392920202L
        """
        if self.degree() > 0:
            raise TypeError, "cannot coerce nonconstant polynomial to long"
        return long(self[0])

    def _mul_(self, right):
        """
        EXAMPLES:
            sage: R.<x> = ZZ[]
            sage: (x - 4)*(x^2 - 8*x + 16)
            x^3 - 12*x^2 + 48*x - 64
        """
        if right == 0 or self == 0:
            return self.polynomial(0)
        return self._mul_karatsuba(right)

    def square(self):
        """
        Returns the square of this polynomial.

        TODO:
          -- This is just a placeholder; for now it just uses ordinary
          multiplication. But generally speaking, squaring is faster than
          ordinary multiplication, and it's frequently used, so subclasses
          may choose to provide a specialised squaring routine.

          -- Perhaps this even belongs at a lower level? ring_element
          or something?

        AUTHOR:
          -- David Harvey (2006-09-09)

        """
        return self * self

    def __div__(self, right):
        """
        EXAMPLES:
            sage: x = QQ['x'].0
            sage: f = (x^3 + 5)/3; f
            1/3*x^3 + 5/3
            sage: f.parent()
            Univariate Polynomial Ring in x over Rational Field

        If we do the same over $\ZZ$ the result is in the polynomial
        ring over $\QQ$.

            sage: x  = ZZ['x'].0
            sage: f = (x^3 + 5)/3; f
            1/3*x^3 + 5/3
            sage: f.parent()
            Univariate Polynomial Ring in x over Rational Field

        Divides can make elements of the fraction field:

            sage: R.<x> = QQ['x']
            sage: f = x^3 + 5
            sage: g = R(3)
            sage: h = f/g; h
            1/3*x^3 + 5/3
            sage: h.parent()
            Fraction Field of Univariate Polynomial Ring in x over Rational Field

        This is another example over a non-prime finite field
        (submited by a student of Jon Hanke).  It illustrates
        cancellation between the numerator and denominator
        over a non-prime finite field.
            sage: R.<x> = PolynomialRing(GF(5^2, 'a'), 'x')
            sage: f = x^3 + 4*x
            sage: f / (x - 1)
            x^2 + x
        """
        try:
            if not isinstance(right, Element) or right.parent() != self.parent():
                R = self.parent().base_ring()
                x = R(right)
                return ~x * self
        except (TypeError, ValueError, ZeroDivisionError):
            pass
        return RingElement.__div__(self, right)


    def _pow(self, right):
        """
        EXAMPLES:
            sage: R.<x> = ZZ[]
            sage: f = x - 1
            sage: f._pow(3)
            x^3 - 3*x^2 + 3*x - 1
            sage: f^3
            x^3 - 3*x^2 + 3*x - 1
        """
        if self.degree() <= 0:
            return self.parent()(self[0]**right)
        if right < 0:
            return (~self)**(-right)
        if self._is_gen:   # special case x**n should be faster!
            v = [0]*right + [1]
            return self.parent()(v, check=True)
        return arith.generic_power(self, right, self.parent()(1))

    def _repr(self, name=None):
        s = " "
        m = self.degree() + 1
        r = reversed(xrange(m))
        if name is None:
            name = self.parent().variable_name()
        atomic_repr = self.parent().base_ring().is_atomic_repr()
        coeffs = self.list()
        for n in reversed(xrange(m)):
            x = coeffs[n]
            if x != 0:
                if n != m-1:
                    s += " + "
                x = str(x)
                if not atomic_repr and n > 0 and (x.find("+") != -1 or x.find("-") != -1):
                    x = "(%s)"%x
                if n > 1:
                    var = "*%s^%s"%(name,n)
                elif n==1:
                    var = "*%s"%name
                else:
                    var = ""
                s += "%s%s"%(x,var)
        if atomic_repr:
            s = s.replace(" + -", " - ")
        s = s.replace(" 1*"," ")
        s = s.replace(" -1*", " -")
        if s==" ":
            return "0"
        return s[1:]

    def _repr_(self):
        r"""
        EXAMPLES:
            sage: f = x^3+2/3*x^2 - 5/3
            sage: f._repr_()
            'x^3 + 2/3*x^2 - 5/3'
            sage: f.rename('vaughn')
            sage: f
            vaughn
        """
        return self._repr()

    def _latex_(self, name=None):
        r"""
        EXAMPLES:
            sage: latex(x^3+2/3*x^2 - 5/3)
             x^{3} + \frac{2}{3}x^{2} - \frac{5}{3}
        """
        s = " "
        m = self.degree() + 1
        r = reversed(xrange(m))
        if name is None:
            name = self.parent().variable_name()
        atomic_repr = self.parent().base_ring().is_atomic_repr()
        coeffs = self.list()
        for n in reversed(xrange(m)):
            x = coeffs[n]
            if x != 0:
                if n != m-1:
                    s += " + "
                x = latex(x)
                if not atomic_repr and n > 0 and (x.find("+") != -1 or x.find("-") != -1):
                    x = "\\left(%s\\right)"%x
                if n > 1:
                    var = "|%s^{%s}"%(name,n)
                elif n==1:
                    var = "|%s"%name
                else:
                    var = ""
                s += "%s%s"%(x,var)
        if atomic_repr:
            s = s.replace(" + -", " - ")
        s = s.replace(" 1|"," ")
        s = s.replace(" -1|", " -")
        s = s.replace("|","")
        if s==" ":
            return "0"
        return s[1:]


    def __setitem__(self, n, value):
        raise IndexError, "polynomials are immutable"


    def __floordiv__(self,right):
        """
        Quotient of division of self by other.  This is denoted //.
        """
        Q, _ = self.quo_rem(right)
        return Q

    def div(self,right):
        """
        Quotient of division of self by other.
        """
        Q, _ = self.quo_rem(right)
        return Q

    def __mod__(self, other):
        """
        Remainder of division of self by other.
        EXAMPLES:
            sage: R.<x> = ZZ[]
            sage: x % (x+1)
            -1
            sage: (x^3 + x - 1) % (x^2 - 1)
            2*x - 1
        """
        _, R = self.quo_rem(other)
        return R

    def _is_atomic(self):
        return PyBool_FromLong(self.degree() == self.valuation())

    def _mul_generic(self, right):
        d1 = self.degree()
        d2 = right.degree()
        d = d1 + d2
        w = [sum([self[i]*right[k-i] for i in range(0,min(d1,k)+1) if \
                  i <= d1 and k-i <= d2 and self[i]!=0 and right[k-i]!=0]) \
                for k in range(d+1)]
        return self.parent()(w)

    def _mul_fateman(self, right):
        r"""
        Returns the product of two polynomials using Kronecker's trick
        to do the multiplication.  This could be used used over a
        generic base ring.

        NOTES:
        \begin{itemize}
          \item Since this is implemented in interpreted Python, it
                could be hugely sped up by reimplementing it in Pyrex.
          \item Over the reals there is precision loss, at least in
                the current implementation.
        \end{itemize}

        INPUT:
           self -- Polynomial
           right -- Polynomial (over same base ring as self)

        OUTPUT: Polynomial
           The product self*right.

        ALGORITHM:
        Based on a paper by R. Fateman

          {\tt http://www.cs.berkeley.edu/~fateman/papers/polysbyGMP.pdf}

        The idea is to encode dense univariate polynomials as big
        integers, instead of sequences of coefficients. The paper
        argues that because integer multiplication is so cheap, that
        encoding 2 polynomials to big numbers and then decoding the
        result might be faster than popular multiplication algorithms.
        This seems true when the degree is larger than 200.

        EXAMPLES:
            sage: S.<y> = PolynomialRing(RR)
            sage: f = y^10 - 1.393493*y + 0.3
            sage: f._mul_karatsuba(f)
            1.00000000000000*y^20 - 2.78698600000000*y^11 + 0.600000000000000*y^10 + 0.000000000000000111022302462516*y^8 - 0.000000000000000111022302462516*y^6 - 0.000000000000000111022302462516*y^3 + 1.94182274104900*y^2 - 0.836095800000000*y + 0.0900000000000000
            sage: f._mul_fateman(f)
            1.00000000000000*y^20 - 2.78698600000000*y^11 + 0.600000000000000*y^10 + 1.94182274104900*y^2 - 0.836095800000000*y + 0.0900000000000000

        Advantages:

        \begin{itemize}

        \item Faster than Karatsuba over $\Q$ and $\Z$
             (but much slower still than calling NTL's
             optimized C++ implementation, which is the
             default over $\Z$)

        \item Potentially less complicated.

        \end{itemize}

        Drawbacks:
        \begin{itemize}
        \item Slower over R when the degree of both of polynomials is less
              than 250 (roughly).
        \item Over R, results may not be as accurate as the Karatsuba
              case. This is because we represent coefficients of
              polynomials over R as fractions, then convert them back to
              floating-point numbers.
        \end{itemize}

        AUTHOR:
           -- Didier Deshommes (2006-05-25)
        """
        return self.parent()(polynomial_fateman._mul_fateman_mul(self,right))

    def _mul_karatsuba(self, right):
        r"""
        Returns the product of two polynomials using the Karatsuba
        divide and conquer multiplication algorithm.  This is only
        used over a generic base ring.  (Special libraries like NTL
        are used, e.g., for the integers and rationals, which are much
        faster.)

        INPUT:
           self: Polynomial
           right: Polynomial (over same base ring as self)

        OUTPUT: Polynomial
           The product self*right.

        ALGORITHM:
           The basic idea is to use that
           $$
               (aX + b) (cX + d) = acX^2 + ((a+b)(c+d)-ac-bd)X + bd
           $$
           where ac=a*c and bd=b*d, which requires three
           multiplications instead of the naive four.  (In my examples,
           strangely just doing the above with four multiplications
           does tend to speed things up noticeably.)
           Given f and g of arbitrary degree bigger than one, let e
           be min(deg(f),deg(g))/2.  Write
           $$
                  f = a X^e + b   \text{ and }   g = c X^e + d
           $$
           and use the identity
           $$
                 (aX^e + b) (cX^e + d) = ac X^{2e} +((a+b)(c+d) - ac - bd)X^e + bd
           $$
           to recursively compute $fg$.

        TIMINGS:
        On a Pentium M 1.8Ghz laptop:
           f=R.random(1000,bound=100)
           g=R.random(1000,bound=100)
           time h=f._mul_karatsuba(g)
           Time: 0.42 seconds
           The naive multiplication algorithm takes 14.58 seconds.
           In contrast, MAGMA does this sort of product almost
           instantly, and can easily deal with degree 5000.  Basically
           MAGMA is 100 times faster at polynomial multiplication.

           Over Z using NTL, multiplying two polynomials constructed
           using R.random(10000,bound=100) takes 0.10 seconds.  Using
           MAGMA V2.11-10 the same takes 0.14 seconds.  So in this
           case NTL is somewhat faster than MAGMA.

           Over Q using PARI, multiplying two polynomials constructed
           using R.random(10000,bound=100) takes 1.23 seconds.  Not
           good!  TODO: use NTL polynomials over Z with a denominator
           instead of PARI.

        NOTES:
         * Karatsuba multiplication of polynomials is also implemented in PARI in
                src/basemath/polarit3.c
         * The MAGMA documentation appears to give no information about how
           polynomial multiplication is implemented.
        """
        return self.parent()(do_karatsuba(self.list(), right.list()))

    def base_ring(self):
        """
        Return the base ring of the parent of self.

        EXAMPLES:
            sage: R.<x> = ZZ[]
            sage: x.base_ring()
            Integer Ring
            sage: (2*x+3).base_ring()
            Integer Ring
        """
        return self.parent().base_ring()

    def base_extend(self, R):
        """
        Return a copy of this polynomial but with coefficients in R, if there
        is a natural map from coefficient ring of self to R.

        EXAMPLES:
            sage: R.<x> = QQ[]
            sage: f = x^3 - 17*x + 3
            sage: f.base_extend(GF(7))
            Traceback (most recent call last):
            ...
            TypeError: no such base extension
            sage: f.change_ring(GF(7))
            x^3 + 4*x + 3
        """
        S = self.parent().base_extend(R)
        return S(self)

    def change_ring(self, R):
        """
        Return a copy of this polynomial but with coefficients in R, if at
        all possible.

        EXAMPLES:
            sage: K.<z> = CyclotomicField(3)
            sage: f = K.defining_polynomial()
            sage: f.change_ring(GF(7))
            x^2 + x + 1
        """
        S = self.parent().change_ring(R)
        return S(self)

    def __copy__(self):
        """
        Return a "copy" of self.  This is just self, since in SAGE polynomials are
        immutable this just returns self again.

        EXAMPLES:
        We create the polynomial $f=x+3$, then note that the copy is just
        the same polynomial again, which is fine since polynomials are immutable.

            sage: x = ZZ['x'].0
            sage: f = x + 3
            sage: g = copy(f)
            sage: g is f
            True
        """
        return self

    def degree(self):
        """
        Return the degree of this polynomial.  The zero polynomial
        has degree -1.

        EXAMPLES:
            sage: x = ZZ['x'].0
            sage: f = x^93 + 2*x + 1
            sage: f.degree()
            93
            sage: x = PolynomialRing(QQ, 'x', sparse=True).0
            sage: f = x^100000
            sage: f.degree()
            100000

            sage: x = QQ['x'].0
            sage: f = 2006*x^2006 - x^2 + 3
            sage: f.degree()
            2006
            sage: f = 0*x
            sage: f.degree()
            -1
            sage: f = x + 33
            sage: f.degree()
            1

        AUTHORS:
            -- Naqi Jaffery (2006-01-24): examples
        """
        raise NotImplementedError

    def denominator(self):
        """
        Return the least common multiple of the denominators of
        the entries of self, when this makes sense, i.e., when the
        coefficients have a denominator function.

        WARNING: This is not the denominator of the rational function
        defined by self, which would always be 1 since self is a polynomial.

        EXAMPLES:
        First we compute the denominator of a polynomial with integer
        coefficients, which is of course 1.
            sage: R.<x> = ZZ[]
            sage: f = x^3 + 17*x + 1
            sage: f.denominator()
            1

        Next we compute the denominator of a polynomial with rational coefficients.
            sage: R.<x> = PolynomialRing(QQ)
            sage: f = (1/17)*x^19 - (2/3)*x + 1/3; f
            1/17*x^19 - 2/3*x + 1/3
            sage: f.denominator()
            51

        Finally, we try to compute the denominator of a polynomial with
        coefficients in the real numbers, which is a ring whose elements
        do not have a denominator method.
            sage: R.<x> = RR[]
            sage: f = x + RR('0.3'); f
            1.00000000000000*x + 0.300000000000000
            sage: f.denominator()
            Traceback (most recent call last):
            ...
            AttributeError: 'sage.rings.real_mpfr.RealNumber' object has no attribute 'denominator'
        """
        if self.degree() == -1:
            return 1
        R = self.base_ring()
        x = self.list()
        d = x[0].denominator()
        for y in x:
            d = d.lcm(y.denominator())
        return d

    def derivative(self):
        return self.polynomial([self[n]*n for n in xrange(1,self.degree()+1)])

    def integral(self):
        try:
            return self.polynomial([0] + [self[n]/(n+1) for n in xrange(0,self.degree()+1)])
        except TypeError:
            raise ArithmeticError, "coefficients of integral cannot be coerced into the base ring"


    def dict(self):
        X = {}
        Y = self.list()
        for i in xrange(len(Y)):
            X[i] = Y[i]
        return X

    def factor(self):
        r"""
        Return the factorization of self.

        INPUT:
            a polynomial

        OUTPUT:
            Factorization -- the factorization of self, which is
            a product of a unit with a product of powers of irreducible
            factors.

        Over a field the irreducible factors are all monic.

        EXAMPLES:
        We factor some polynomials over $\Q$.
            sage: x = QQ['x'].0
            sage: f = (x^3 - 1)^2
            sage: f.factor()
            (x - 1)^2 * (x^2 + x + 1)^2

        Notice that over the field $\Q$ the irreducible factors are monic.
            sage: f = 10*x^5 - 1
            sage: f.factor()
            (10) * (x^5 - 1/10)
            sage: f = 10*x^5 - 10
            sage: f.factor()
            (10) * (x - 1) * (x^4 + x^3 + x^2 + x + 1)

        Over $\Z$ the irreducible factors need not be monic:
            sage: x = ZZ['x'].0
            sage: f = 10*x^5 - 1
            sage: f.factor()
            10*x^5 - 1


        We factor a non-monic polynomial over the finite field $F_{25}$.
            sage: k.<a> = GF(25)
            sage: R.<x> = k[]
            sage: f = 2*x^10 + 2*x + 2*a
            sage: F = f.factor(); F
            (2) * (x + a + 2) * (x^2 + 3*x + 4*a + 4) * (x^2 + (a + 1)*x + a + 2) * (x^5 + (3*a + 4)*x^4 + (3*a + 3)*x^3 + 2*a*x^2 + (3*a + 1)*x + 3*a + 1)

        Notice that the unit factor is included when we multiply $F$ back out.
            sage: F.mul()
            2*x^10 + 2*x + 2*a

        Factorization also works even if the variable of the finite field is nefariously
        labeled "x".
            sage: x = GF(3^2, 'a')['x'].0
            sage: f = x^10 +7*x -13
            sage: G = f.factor(); G
            (x + a) * (x + 2*a + 1) * (x^4 + (a + 2)*x^3 + (2*a + 2)*x + 2) * (x^4 + 2*a*x^3 + (a + 1)*x + 2)
            sage: prod(G) == f
            True

            sage: f.parent().base_ring()._assign_names(['a'])
            sage: f.factor()
            (x + a) * (x + 2*a + 1) * (x^4 + (a + 2)*x^3 + (2*a + 2)*x + 2) * (x^4 + 2*a*x^3 + (a + 1)*x + 2)

            sage: k = GF(9,'x')    # purposely calling it x to test robustness
            sage: x = PolynomialRing(k,'x0').gen()
            sage: f = x^3 + x + 1
            sage: f.factor()
            (x0 + 2) * (x0 + x) * (x0 + 2*x + 1)
            sage: f = 0*x
            sage: f.factor()
            Traceback (most recent call last):
            ...
            ValueError: factorization of 0 not defined

            sage: f = x^0
            sage: f.factor()
            1

        Arbitrary precision real and complex factorization:
            sage: R.<x> = RealField(100)[]
            sage: F = factor(x^2-3); F
            (1.0000000000000000000000000000*x + 1.7320508075688772935274463415) * (1.0000000000000000000000000000*x - 1.7320508075688772935274463415)
            sage: F.mul()
            1.0000000000000000000000000000*x^2 - 3.0000000000000000000000000000
            sage: factor(x^2 + 1)
            1.0000000000000000000000000000*x^2 + 1.0000000000000000000000000000
            sage: C = ComplexField(100)
            sage: R.<x> = C[]
            sage: F = factor(x^2+3); F
            (1.0000000000000000000000000000*x + -1.7320508075688772935274463415*I) * (1.0000000000000000000000000000*x + 1.7320508075688772935274463415*I)
            sage: F.mul()
            1.0000000000000000000000000000*x^2 + 3.0000000000000000000000000000
            sage: factor(x^2+1)
            (1.0000000000000000000000000000*x + -1.0000000000000000000000000000*I) * (1.0000000000000000000000000000*x + 1.0000000000000000000000000000*I)
            sage: f = C.0 * (x^2 + 1) ; f
            1.0000000000000000000000000000*I*x^2 + 1.0000000000000000000000000000*I
            sage: F=factor(f); F
            (1.0000000000000000000000000000*I) * (1.0000000000000000000000000000*x + -1.0000000000000000000000000000*I) * (1.0000000000000000000000000000*x + 1.0000000000000000000000000000*I)
            sage: F.mul()
            1.0000000000000000000000000000*I*x^2 + 1.0000000000000000000000000000*I
        """

        # PERFORMANCE NOTE:
        #     In many tests with SMALL degree PARI is substantially
        #     better than NTL.  (And magma is better yet.)  And the
        #     timing difference has nothing to do with moving Python
        #     data to NTL and back.
        #     For large degree ( > 1500) in the one test I tried, NTL was
        #     *much* better than MAGMA, and far better than PARI.  So probably
        #     NTL's implementation is asymptotically better.  I could use
        #     PARI for smaller degree over other rings besides Z, and use
        #     NTL in general.

        R = self.parent().base_ring()
        if self.degree() < 0:
            raise ValueError, "factorization of 0 not defined"
        G = None

        from sage.rings.number_field.all import is_NumberField
        from sage.rings.finite_field import is_FiniteField

        n = None
        if integer_mod_ring.is_IntegerModRing(R) or \
              integer_ring.is_IntegerRing(R) or \
              rational_field.is_RationalField(R):

            G = list(self._pari_('x').factor())

        elif is_NumberField(R) or is_FiniteField(R):

            v = [x._pari_("a") for x in self.list()]
            f = pari(v).Polrev()
            G = list(f.factor())

        elif is_RealField(R):
            n = pari.set_real_precision(int(3.5*R.prec()) + 1)
            G = list(self._pari_('x').factor())

        elif complex_field.is_ComplexField(R):
            # This is a hack to make the polynomial have complex coefficients, since
            # otherwise PARI will factor over RR.
            n = pari.set_real_precision(int(3.5*R.prec()) + 1)
            if self.leading_coefficient() != R.gen():
                G = list((pari(R.gen())*self._pari_('x')).factor())
            else:
                G = self._pari_('x').factor()

        #elif padic_field.is_pAdicField(R):
        #    G = list(self._pari_('x').factorpadic(R.prime(), R.prec()))

        if G is None:
            raise NotImplementedError

        return self._factor_pari_helper(G, n)

    def _factor_pari_helper(self, G, n=None, unit=None):
        pols = G[0]
        exps = G[1]
        F = []
        R = self.parent()
        c = R.base_ring()(1)
        for i in xrange(len(pols)):
            f = R(pols[i])
            e = int(exps[i])
            if unit is None:
                c *= f.leading_coefficient()
            F.append((f,e))

        if unit is None:

            unit = R.base_ring()(self.leading_coefficient()/c)

        if not unit.is_unit():

            F.append((R(unit), 1))
            unit = R.base_ring()(1)

        elif R.base_ring().is_field():
            # When the base ring is a field we normalize
            # the irreducible factors so they have leading
            # coefficient 1.
            one = R.base_ring()(1)
            for i in range(len(F)):
                c = F[i][0].leading_coefficient()
                if c != 1:
                    unit *= c
                    F[i] = (F[i][0].monic(), F[i][1])

        if not n is None:
            pari.set_real_precision(n)  # restore precision
        return Factorization(F, unit)

    def _lcm(self, other):
        """
        Let f and g be two polynomials.  Then this function
        returns the monic least common multiple of f and g.
        """
        f = self*other
        g = self.gcd(other)
        q = f//g
        return ~(q.leading_coefficient())*q  # make monic  (~ is inverse in python)

    def is_constant(self):
        return self.degree() <= 0

    def root_field(self, names, check_irreducible=True):
        """
        Return the field generated by the roots of self.  The output
        is either a number field, relative number field, a quotient of
        a polynomial ring over a field, or the fraction field of the
        base ring.

        EXAMPLES:
            sage: R.<x> = QQ['x']
            sage: f = x^3 + x + 17
            sage: f.root_field('a')
            Number Field in a with defining polynomial x^3 + x + 17

            sage: R.<x> = QQ['x']
            sage: f = x - 3
            sage: f.root_field('b')
            Rational Field

            sage: R.<x> = ZZ['x']
            sage: f = x^3 + x + 17
            sage: f.root_field('b')
            Number Field in b with defining polynomial x^3 + x + 17

            sage: y = QQ['x'].0
            sage: L.<a> = NumberField(y^3-2)
            sage: R.<x> = L['x']
            sage: f = x^3 + x + 17
            sage: f.root_field('c')
            Extension by x^3 + x + 17 of the Number Field in a with defining polynomial x^3 - 2

            sage: R.<x> = PolynomialRing(GF(9,'a'))
            sage: f = x^3 + x^2 + 8
            sage: K.<alpha> = f.root_field(); K
            Univariate Quotient Polynomial Ring in alpha over Finite Field in a of size 3^2 with modulus x^3 + x^2 + 2
            sage: alpha^2 + 1
            alpha^2 + 1
            sage: alpha^3 + alpha^2
            1
        """
        from sage.rings.number_field.number_field import is_NumberField, NumberField

        R = self.base_ring()
        if not is_IntegralDomain(R):
            raise ValueError, "the base ring must be a domain"

        if self.degree() <= 1:
            return R.fraction_field()

        if integer_ring.is_IntegerRing(R):
            return NumberField(self, names)


        if rational_field.is_RationalField(R) or is_NumberField(R):
            return NumberField(self, names)

        if check_irreducible and not self.is_irreducible():
            raise ValueError, "polynomial must be irreducible"

        return sage.rings.polynomial_ring.PolynomialRing(R.fraction_field(),
                              self.parent().variable_name()).quotient(self, names)


    def constant_coefficient(self):
        return self[0]

    def is_monic(self):
        """
        Returns True if this polynomial is monic.  The zero
        polynomial is by definition not monic.

        EXAMPLES:
            sage: x = QQ['x'].0
            sage: f = x + 33
            sage: f.is_monic()
            True
            sage: f = 0*x
            sage: f.is_monic()
            False
            sage: f = 3*x^3 + x^4 + x^2
            sage: f.is_monic()
            True
            sage: f = 2*x^2 + x^3 + 56*x^5
            sage: f.is_monic()
            False

        AUTHORS:
            -- Naqi Jaffery (2006-01-24): examples
        """
        return bool(not self.is_zero() and self[self.degree()] == 1)

    def is_unit(self):
        r"""
        Return True if this polynomial is a unit.

        EXAMPLES:
            sage: a = Integers(90384098234^3)
            sage: b = a(2*191*236607587)
            sage: b.is_nilpotent()
            True
            sage: R.<x> = a[]
            sage: f = 3 + b*x + b^2*x^2
            sage: f.is_unit()
            True
            sage: f = 3 + b*x + b^2*x^2 + 17*x^3
            sage: f.is_unit()
            False

        EXERCISE (Atiyah-McDonald, Ch 1): Let $A[x]$ be a polynomial
        ring in one variable.  Then $f=\sum a_i x^i \in A[x]$ is a
        unit if and only if $a_0$ is a unit and $a_1,\ldots, a_n$ are
        nilpotent.
        """
        if self.degree() > 0:
            for i in range(1,self.degree()+1):
                if not self[i].is_nilpotent():
                    return False
            return True
        return self[0].is_unit()

    def is_nilpotent(self):
        r"""
        Return True if this polynomial is nilpotent.

        EXAMPLES:
            sage: R = Integers(12)
            sage: S.<x> = R[]
            sage: f = 5 + 6*x
            sage: f.is_nilpotent()
            False
            sage: f = 6 + 6*x^2
            sage: f.is_nilpotent()
            True
            sage: f^2
            0

        EXERCISE (Atiyah-McDonald, Ch 1): Let $A[x]$ be a polynomial
        ring in one variable.  Then $f=\sum a_i x^i \in A[x]$ is
        nilpotent if and only if every $a_i$ is nilpotent.
        """
        for i in range(self.degree()+1):
            if not self[i].is_nilpotent():
                return False
        return True

    def is_gen(self):
        return bool(self._is_gen)

    def is_zero(self):
        return bool(self.degree() == -1)

    def leading_coefficient(self):
        return self[self.degree()]

    def monic(self):
        """
        Return this polynomial divided by its leading coefficient.
        Does not change this polynomial.

        EXAMPLES:
            sage: x = QQ['x'].0
            sage: f = 2*x^2 + x^3 + 56*x^5
            sage: f.monic()
            x^5 + 1/56*x^3 + 1/28*x^2
            sage: f = (1/4)*x^2 + 3*x + 1
            sage: f.monic()
            x^2 + 12*x + 4

    The following happens because $f = 0$ cannot be made into a monic polynomial
            sage: f = 0*x
            sage: f.monic()
            Traceback (most recent call last):
            ...
            ZeroDivisionError: rational division by zero

        Notice that the monic version of a polynomial over the
        integers is defined over the rationals.
            sage: x = ZZ['x'].0
            sage: f = 3*x^19 + x^2 - 37
            sage: g = f.monic(); g
            x^19 + 1/3*x^2 - 37/3
            sage: g.parent()
            Univariate Polynomial Ring in x over Rational Field


        AUTHORS:
            -- Naqi Jaffery (2006-01-24): examples
        """
        if self.is_monic():
            return self
        a = ~self.leading_coefficient()
        R = self.parent()
        if a.parent() != R.base_ring():
            S = R.base_extend(a.parent())
            return a*S(self)
        else:
            return a*self


    def list(self):
        """
        Return a new copy of the list of the underlying
        elements of self.
        """
        raise NotImplementedError

    def coeffs(self):
        r"""
        Returns \code{self.list()}.

        (It potentially slightly faster better to use
        \code{self.list()} directly.)

        EXAMPLES:
            sage: x = QQ['x'].0
            sage: f = 10*x^3 + 5*x + 2/17
            sage: f.coeffs()
            [2/17, 5, 0, 10]
        """
        return self.list()

    def newton_raphson(self, n, x0):
        """
        Return a list of n iterative approximations to a root of this
        polynomial, computed using the Newton-Raphson method.

        The Newton-Raphson method is an iterative root-finding algorithm.
        For f(x) a polynomial, as is the case here, this is essentially
        the same as Horner's method.

        INPUT:
           n -- an integer (=the number of iterations),
           x0 -- an initial guess x0.

        OUTPUT:
           A list of numbers hopefully approximating a root of f(x)=0.

           ** If one of the iterates is a critical point of f then
              a ZeroDivisionError exception is raised.

        EXAMPLES:
            sage: x = PolynomialRing(RealField(), 'x').gen()
            sage: f = x^2 - 2
            sage: f.newton_raphson(4, 1)
            [1.50000000000000, 1.41666666666667, 1.41421568627451, 1.41421356237469]

        AUTHORS: David Joyner and William Stein (2005-11-28)
        """
        n = integer.Integer(n)
        df = self.derivative()
        K = self.parent().base_ring()
        a = K(x0)
        L = []
        for i in range(n):
            a -= self(a) / df(a)
            L.append(a)
        return L

    def polynomial(self, *args, **kwds):
        return self.parent()(*args, **kwds)

    def newton_slopes(self, p):
        """
        Return the $p$-adic slopes of the Newton polygon of self,
        when this makes sense.

        OUTPUT:
            -- list of rational numbers

        EXAMPLES:
            sage: x = QQ['x'].0
            sage: f = x^3 + 2
            sage: f.newton_slopes(2)
            [1/3, 1/3, 1/3]

        ALGORITHM: Uses PARI.
        """
        f = self._pari_()
        v = list(f.newtonpoly(p))
        return [sage.rings.rational.Rational(x) for x in v]


    #####################################################################
    # Conversions to other systems
    #####################################################################
    def _pari_(self, variable=None):
        """
        Return polynomial as a PARI object.

        EXAMPLES:
            sage: f = PolynomialRing(QQ, 'X')([0,1,2/3,3])
            sage: pari(f)
            3*X^3 + 2/3*X^2 + X
        """
        try:
            return self.__pari
        except AttributeError:
            K = self.base_ring()
            n = None
            if is_RealField(K) or complex_field.is_ComplexField(K):
                n = pari.get_real_precision()
                pari.set_real_precision(int(K.prec()*3.5)+1)
            v = self.list()
            try:
                v = [x._pari_() for x in v]
            except AttributeError:
                pass
            if variable is None:
                variable = self.parent().variable_name()
            self.__pari = pari(v).Polrev(variable)
            if not n is None:
                pari.set_real_precision(n)
            return self.__pari

    def _pari_init_(self):
        return str(self._pari_())

    def _magma_init_(self):
        """
        Return a string that evaluates in Magma to this polynomial.

        EXAMPLES:
            sage: R.<y> = ZZ[]
            sage: f = y^3 - 17*y + 5
            sage: f._magma_init_()
            'Polynomial(IntegerRing(), [5,-17,0,1])'
        """
        return 'Polynomial(%s, [%s])'%(self.base_ring()._magma_init_(), ','.join([a._magma_init_() for a in self.list()]))

    def _magma_(self, G=None):
        """
        Return the Magma version of this polynomial.

        EXAMPLES:
            sage: R.<y> = ZZ[]
            sage: f = y^3 - 17*y + 5
            sage: g = magma(f); g              # optional -- requires Magma
            y^3 - 17*y + 5

        Note that in Magma there is only one polynomial ring over each base,
        so if we make the polynomial ring over ZZ with variable $z$, then
        this changes the variable name of the polynomial we already defined:
            sage: R.<z> = ZZ[]
            sage: magma(R)                     # optional -- requires Magma
            Univariate Polynomial Ring in z over Integer Ring
            sage: g                            # optional -- requires Magma
            z^3 - 17*z + 5

        In SAGE the variable name does not change:
            sage: f
            y^3 - 17*y + 5
        """
        if G is None:
            import sage.interfaces.magma
            G = sage.interfaces.magma.magma
        self.parent()._magma_(G)  # defines the variable name
        f = G(self._magma_init_())
        return f

    def _gap_init_(self):
        return str(self)

    def _gap_(self, G):
        """
        EXAMPLES:
            sage: R.<y> = ZZ[]
            sage: f = y^3 - 17*y + 5
            sage: g = gap(f); g
            y^3-17*y+5
            sage: f._gap_init_()
            'y^3 - 17*y + 5'
            sage: R.<z> = ZZ[]
            sage: gap(R)
            PolynomialRing(..., [ z ])
            sage: g
            y^3-17*y+5
            sage: gap(z^2 + z)
            z^2+z

        We coerce a polynomial with coefficients in a finite field:

            sage: R.<y> = GF(7)[]
            sage: f = y^3 - 17*y + 5
            sage: g = gap(f); g
            y^3+Z(7)^4*y+Z(7)^5
            sage: g.Factors()
            [ y+Z(7)^0, y+Z(7)^0, y+Z(7)^5 ]
            sage: f.factor()
            (y + 5) * (y + 1)^2
        """
        if G is None:
            import sage.interfaces.gap
            G = sage.interfaces.gap.gap
        self.parent()._gap_(G)
        return G(self._gap_init_())

    ######################################################################


    def resultant(self, other, flag=0):
        raise NotImplementedError

        ## This should be switched to use NTL, which can apparently compute
        ## resultants!
        ##        void XGCD(ZZ& r, ZZX& s, ZZX& t, const ZZX& a, const ZZX& b,
        ##          long deterministic=0);
        ##// r = resultant of a and b; if r != 0, then computes s and t such
        ##// that: a*s + b*t = r; otherwise s and t not affected.  if
        ##// !deterministic, then resultant computation may use a randomized
        ##// strategy that errs with probability no more than 2^{-80}.
        #m = magma.Magma()
        #cmd = "R<%s> := PolynomialRing(RationalField()); "%self.parent().variable_name() + \
        #      "Resultant(%s, %s);"%(self,other)
        #s = m.cmd(cmd)
        #i = s.find("\r")
        #return eval(s[:i])

    def reverse(self):
        v = list(self.list())
        v.reverse()
        return self.parent()(v)

    def roots(self, multiplicities=True):
        """
        Return all roots of this polynomial.

        INPUT:
            multiplicities -- bool (default: True, except over RR or CC)
                              if True return list of pairs (r, n), where r is
                              the root and n is the multiplicity.

        If the polynomial is over RR or CC returns all roots in CC
        with multiplicities all set to 1.

        Over all other rings it just returns the roots that lie in the
        base ring.

        EXAMPLES:
            sage: x = QQ['x'].0
            sage: f = x^3 - 1
            sage: f.roots()
            [(1, 1)]
            sage: f = (x^3 - 1)^2
            sage: f.roots()
            [(1, 2)]

            sage: f = -19*x + 884736
            sage: f.roots()
            [(884736/19, 1)]
            sage: (f^20).roots()
            [(884736/19, 20)]

            sage: K.<z> = CyclotomicField(3)
            sage: f = K.defining_polynomial()
            sage: g = f.change_ring(GF(7))
            sage: g.roots()
            [(4, 1), (2, 1)]
            sage: g.roots(multiplicities=False)
            [4, 2]

            sage: x = RR['x'].0
            sage: f = x^2 - 1e100
            sage: f.roots()
            [-1.00000000000000e50, 1.00000000000000e50]
            sage: f = x^10 - 2*(5*x-1)^2
            sage: f.roots()
            [-1.67726703399418, 0.199954796285057, 0.200045306115242, 1.57630351618444, 1.10042307611716 + 1.15629902427493*I, 1.10042307611716 - 1.15629902427493*I, -1.20040047425969 + 1.15535958549432*I, -1.20040047425969 - 1.15535958549432*I, -0.0495408941527470 + 1.63445468021367*I, -0.0495408941527470 - 1.63445468021367*I]

            sage: x = CC['x'].0
            sage: f = (x-1)*(x-I)
            sage: f.roots()
            [1.00000000000000*I, 1.00000000000000]
        """
        seq = []

        K = self.parent().base_ring()

        if is_RealField(K) or complex_field.is_ComplexField(K):
            if is_RealField(K):
                K = K.complex_field()
            n = pari.get_real_precision()
            pari.set_real_precision(int(K.prec()/3.2)+1)
            r = pari(self).polroots()
            seq = [K(root) for root in r]
            pari.set_real_precision(n)
            return seq

        try:
            rts = self.factor()
        except NotImplementedError:
            raise NotImplementedError, "root finding for this polynomial not implemented"
        for fac in rts:
            g = fac[0]
            if g.degree() == 1:
                if multiplicities:
                    seq.append((-g[0]/g[1],fac[1]))
                else:
                    seq.append(-g[0]/g[1])
        return seq

    def valuation(self, p=None):
        r"""
        If $f = a_r x^r + a_{r+1}x^{r+1} + \cdots$, with $a_r$ nonzero,
        then the valuation of $f$ is $r$.  The valuation of the zero
        polynomial is $\infty$.

        If a prime (or non-prime) $p$ is given, then the valuation is
        the largest power of $p$ which divides self.

        The valuation at $\infty$ is -self.degree().

        EXAMPLES:
        sage: P,x=PolynomialRing(ZZ,'x').objgen()
        sage: (x^2+x).valuation()
        1
        sage: (x^2+x).valuation(x+1)
        1
        sage: (x^2+1).valuation()
        0
        sage: (x^3+1).valuation(infinity)
        -3
        sage: P(0).valuation()
        +Infinity
        """
        cdef int k
        if self.is_zero():
            return infinity
        if p == infinity:
            return -self.degree()
        if p is None:
            p = self.parent().gen()
        if not isinstance(p, Polynomial) or not p.parent() is self.parent():
            raise TypeError, "The polynomial, p, must have the same parent as self."
        if p is None or p == self.parent().gen():
            for i in xrange(self.degree()+1):
                if self[i] != 0:
                    return ZZ(i)
        else:
            if p.degree() == 0:
                raise ArithmeticError, "The polynomial, p, must have positive degree."
            k = 0
            while self % p == 0:
                k = k + 1
                self = self.__floordiv__(p)
            return integer.Integer(k)
        raise RuntimeError, "bug in computing valuation of polynomial"

    def ord(self, p=None):
        """Synonym for valuation

        EXAMPLES:
        sage: P,x=PolynomialRing(ZZ,'x').objgen()
        sage: (x^2+x).ord(x+1)
        1
        """
        return self.valuation(p)

    def name(self):
        return self.parent().variable_name()

    def _xgcd(self, other):
        r"""
        Extended gcd of self and polynomial other.

        Returns g, u, and v such that
              \code{g = u*self + v*other.}

        EXAMPLES:
            sage: P.<x> = QQ[]
            sage: F = (x^2 + 2)*x^3; G = (x^2+2)*(x-3)
            sage: g, u, v = F.xgcd(G)
            sage: g, u, v
            (27*x^2 + 54, 1, -x^2 - 3*x - 9)
            sage: u*F + v*G
            27*x^2 + 54
            sage: x.xgcd(P(0))
            (1, 0, x)
            sage: f = P(0)
            sage: f.xgcd(x)
            (x, 0, 1)
        """
        if other.is_zero():
            R = self.parent()
            return R(1), R(0), self
        # Algorithm 3.2.2 of Cohen, GTM 138
        R = self.parent()
        A = self
        B = other
        U = R(1)
        G = A
        V1 = R(0)
        V3 = B
        while not V3.is_zero():
            Q, R = G.quo_rem(V3)
            T = U - V1*Q
            U = V1
            G = V3
            V1 = T
            V3 = R
        V = (G-A*U)//B
        return G, U, V

    def is_irreducible(self):
        """
        EXAMPLES:
            sage: R.<x> = ZZ[]
<<<<<<< HEAD
            sage: (x^3 + 2).is_irreducible()
            True
=======
            sage: (x^3 + 1).is_irreducible()
            False
>>>>>>> 2648f725
            sage: (x^2 - 1).is_irreducible()
            False
            sage: (x^3 + 2).is_irreducible()
            True
            sage: R(0).is_irreducible()
            Traceback (most recent call last):
            ...
            ValueError: self must be nonzero

        $4$ is irreducible as a polynomial, since as a polynomial
        it doesn't factor:
            sage: R(4).is_irreducible()
            True
        """
        if self.is_zero():
            raise ValueError, "self must be nonzero"
        if self.degree() == 0:
            return True

        F = self.factor()
        if len(F) > 1 or F[0][1] > 1:
            return False
        return True

    def shift(self, n):
        r"""
        Returns this polynomial multiplied by the power $x^n$. If $n$ is negative,
        terms below $x^n$ will be discarded. Does not change this polynomial (since
        polynomials are immutable).

        EXAMPLES:
            sage: R.<x> = PolynomialRing(PolynomialRing(QQ,'w'),'x')
            sage: p = x^2 + 2*x + 4
            sage: p.shift(0)
             x^2 + 2*x + 4
            sage: p.shift(-1)
             x + 2
            sage: p.shift(-5)
             0
            sage: p.shift(2)
             x^4 + 2*x^3 + 4*x^2

        AUTHOR:
            -- David Harvey (2006-08-06)
        """
        if n == 0:
            return self   # safe because immutable.
        if n > 0:
            output = [self.base_ring()(0)] * n
            output.extend(self.coeffs())
            return self.polynomial(output, check=False)
        if n < 0:
            if n > self.degree():
                return self.polynomial([])
            else:
                return self.polynomial(self.coeffs()[-int(n):], check=False)

    def truncate(self, n):
        r"""
        Returns the polynomial of degree $ < n$ which is equivalent to self
        modulo $x^n$.
        """
        return self.parent()(self[:int(n)], check=False)

    def radical(self):
        """
        Returns the radical of self; over a field, this is the product of the
        distinct irreducible factors of self. (This is also sometimes called the
        "square-free part" of self, but that term is ambiguous; it is sometimes used
        to mean the quotient of self by its maximal square factor.)

        EXAMPLES:
            sage: P.<x> = ZZ[]
            sage: t = (x^2-x+1)^3 * (3*x-1)^2
            sage: t.radical()
            3*x^3 - 4*x^2 + 4*x - 1
        """
        return self // self.gcd(self.derivative())


# ----------------- inner functions -------------
# Sagex can't handle function definitions inside other function


def _karatsuba_sum(v,w):
    if len(v)>=len(w):
        x = list(v)
        y = w
    else:
        x = list(w)
        y = v
    for i in range(len(y)):
        x[i] = x[i] + y[i]
    return x

def _karatsuba_dif(v,w):
    if len(v)>=len(w):
        x = list(v)
        y = w
    else:
        x = list(w)
        y = v
    for i in range(len(y)):
        x[i] -= y[i]
    return x

def do_karatsuba(left, right):
    if len(left) == 0 or len(right) == 0:
        return []
    if len(left) == 1:
        return [left[0]*a for a in right]
    if len(right) == 1:
        return [right[0]*a for a in left]
    if len(left) == 2 and len(right) == 2:
        b = left[0]
        a = left[1]
        d = right[0]
        c = right[1]
        ac = a*c
        bd = b*d
        return [bd,(a+b)*(c+d)-ac-bd,ac]
    e = min(len(left), len(right))/2
    assert e>=1, "bug in karatsuba"
    a, b = left[e:], left[:e]
    c, d = right[e:], right[:e]
    ac = do_karatsuba(a,c)
    bd = do_karatsuba(b,d)
    zeros = [0] * e
    t2 = zeros + zeros + ac
    t1 = zeros + _karatsuba_dif(do_karatsuba(_karatsuba_sum(a,b),_karatsuba_sum(c,d)),_karatsuba_sum(ac,bd))
    t0 = bd
    return _karatsuba_sum(t0,_karatsuba_sum(t1,t2))<|MERGE_RESOLUTION|>--- conflicted
+++ resolved
@@ -1670,13 +1670,8 @@
         """
         EXAMPLES:
             sage: R.<x> = ZZ[]
-<<<<<<< HEAD
-            sage: (x^3 + 2).is_irreducible()
-            True
-=======
             sage: (x^3 + 1).is_irreducible()
             False
->>>>>>> 2648f725
             sage: (x^2 - 1).is_irreducible()
             False
             sage: (x^3 + 2).is_irreducible()
