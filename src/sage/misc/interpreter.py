--- conflicted
+++ resolved
@@ -252,42 +252,6 @@
     Check that syntax errors in the preparser do not crash IPython,
     see :trac:`14961`. ::
 
-<<<<<<< HEAD
-            sage: from sage.misc.interpreter import SagePreparseTransformer
-            sage: spt = SagePreparseTransformer()
-            sage: spt('2', 0)
-            'Integer(2)'
-            sage: preparser(False)
-            sage: spt('2', 0)
-            '2'
-            sage: preparser(True)
-
-        TESTS:
-
-        Check that syntax errors in the preparser do not crash IPython,
-        see :trac:`14961`. ::
-
-            sage: bad_syntax = "R.<t> = QQ{]"
-            sage: preparse(bad_syntax)
-            Traceback (most recent call last):
-            ...
-            SyntaxError: Mismatched ']'
-            sage: from sage.misc.interpreter import get_test_shell
-            sage: shell = get_test_shell()
-            sage: shell.run_cell(bad_syntax)
-            SyntaxError: Mismatched ']'
-        """
-        if do_preparse and not line.startswith('%'):
-            # we use preparse_file instead of just preparse because preparse_file
-            # automatically prepends attached files
-            try:
-                return preparse(line, reset=(line_number==0))
-            except SyntaxError as err:
-                print("SyntaxError: {0}".format(err))
-            return ''
-        else:
-            return line
-=======
         sage: preparser(True)
         sage: bad_syntax = "R.<t> = QQ{]"
         sage: preparse(bad_syntax)
@@ -306,7 +270,6 @@
         return l
     else:
         return line
->>>>>>> 9db8c5c5
 
 _magic_deprecations = {'load': '%runfile',
                        'attach': '%attach',
@@ -649,7 +612,6 @@
         self.command_line_config = kwargs.get('config', Config())
         super(SageTerminalApp, self).__init__(**kwargs)
 
-
     def load_config_file(self, *args, **kwds):
         from IPython.config.loader import PyFileConfigLoader, ConfigFileNotFound
         from IPython.core.profiledir import ProfileDir
