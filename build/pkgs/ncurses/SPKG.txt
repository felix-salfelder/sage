= Ncurses =

== Description ==

Ncurses (new curses, pronounced "enn-curses") started as a freely
distributable "clone" of System V Release 4.0 (SVr4) curses. It has
outgrown the "clone" description, and now contains many features which
are not in SVr4 curses. Curses is a pun on the term "cursor
optimization". It is a library of functions that manage an
application's display on character-cell terminals (e.g., VT100).

The name "ncurses" was first used as the name of the curses library in
Pavel Curtis's pcurses, dated 1982. It was apparently developed on a
BSD 4.4 system, at Cornell. Parts of pcurses are readily identifiable
in ncurses, including the basics for the terminfo compiler (named
compile in that package):

  * the Caps, used to define the terminfo capabilities
  * awk scripts MKcaptab.awk, MKnames.awk
  * the library modules used for the terminfo compiler.

Besides ncurses, parts of pcurses still survive in 2010, in
recognizable form in Solaris.

Website: http://invisible-island.net/ncurses

== License ==

 * MIT-style

== SPKG Maintainers ==

 * Volker Braun

== Upstream Contact ==

 * bug-ncurses@gnu.org

== Dependencies ==

None

== Special Update/Build Instructions ==

=== Patches ===
<<<<<<< HEAD

 * osx_gcc_flags.patch: Pass -no-cpp-precomp to GCC on OS X.

 * SPARC_fix.patch: Don't mess with _XOPEN_SOURCE on Solaris.

 * xopen_source_extended.patch: Only define _XOPEN_SOURCE_EXTENDED for
   C compiler.


== Changelog ==

=== ncurses-5.9.p2 (Jean-Pierre Flori, 4 November 2013) ===
 * #15268: Let ncurses build on Solaris.
 * Build without ADA support.

=== ncurses-5.9.p1 (Volker Braun, 22 Aug 2013) ===
 * Build narrow and wide versions (#15080)

=== ncurses-5.9 (Volker Braun, 3 April 2013) ===
 * Initial version
=======

 * xopen_source.patch: remove harmful check from aclocal.m4 which may
   reintroduce XOPEN_SOURCE on systems where it should not be used.
>>>>>>> 8029bc64
<|MERGE_RESOLUTION|>--- conflicted
+++ resolved
@@ -43,29 +43,6 @@
 == Special Update/Build Instructions ==
 
 === Patches ===
-<<<<<<< HEAD
-
- * osx_gcc_flags.patch: Pass -no-cpp-precomp to GCC on OS X.
-
- * SPARC_fix.patch: Don't mess with _XOPEN_SOURCE on Solaris.
-
- * xopen_source_extended.patch: Only define _XOPEN_SOURCE_EXTENDED for
-   C compiler.
-
-
-== Changelog ==
-
-=== ncurses-5.9.p2 (Jean-Pierre Flori, 4 November 2013) ===
- * #15268: Let ncurses build on Solaris.
- * Build without ADA support.
-
-=== ncurses-5.9.p1 (Volker Braun, 22 Aug 2013) ===
- * Build narrow and wide versions (#15080)
-
-=== ncurses-5.9 (Volker Braun, 3 April 2013) ===
- * Initial version
-=======
 
  * xopen_source.patch: remove harmful check from aclocal.m4 which may
    reintroduce XOPEN_SOURCE on systems where it should not be used.
->>>>>>> 8029bc64
