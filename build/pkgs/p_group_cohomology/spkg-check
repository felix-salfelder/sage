--- conflicted
+++ resolved
@@ -37,20 +37,11 @@
 the script will be automatically executed when the package
 is installed.
 
-<<<<<<< HEAD
-The script does parallel testing and uses 1/3 of the available
-CPUs. If this seems to much, the number of parallel tests
-can be restricted by providing the environment variable SAGE_NUM_THREADS
-with an integer value, or by defining the environment variable MAKE as
-`make -jN`, where N is an integer. Note that each test uses at most three
-processes, namely Sage, GAP and Singular.
-=======
 The script does parallel testing, the number of thready being given
 by the environment variable SAGE_NUM_THREADS, which is automatically set when
 exporting MAKE="make -jN".
 
 Note that each test uses at most three processes, namely Sage, GAP and Singular.
->>>>>>> 00d7a26d
 
 """
 
@@ -220,18 +211,7 @@
 
 import os, sys
 from sage.all import gap,singular
-<<<<<<< HEAD
-NCPUS = os.environ.get('SAGE_NUM_THREADS')
-if not NCPUS:
-    NCPUS = int(multiprocessing.cpu_count()/3)+1
-else:
-    try:
-        NCPUS = int(NCPUS)
-    except:
-        NCPUS = int(multiprocessing.cpu_count()/3)+1
-=======
 NCPUS = int(os.environ.get('SAGE_NUM_THREADS'))
->>>>>>> 00d7a26d
 if NCPUS>1 and gap._local_tmpfile()==singular._local_tmpfile():
     print "WARNING: You should apply the patch of ticket #10004."
     print "         Without the patch, parallel testing isn't safe."
